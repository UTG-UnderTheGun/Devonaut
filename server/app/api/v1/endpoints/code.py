from fastapi import APIRouter, Depends, HTTPException, Request, Body
from fastapi.responses import JSONResponse
from fastapi_limiter.depends import RateLimiter
from app.db.schemas import Code, CodeHistory, KeystrokeData, InputData
from app.services.run_code_service import run_code as run_code_service, send_input
from app.services.export_code import export_code
from app.services.keystroke_service import save_keystroke, get_keystrokes, get_keystroke_timeline, get_keystroke_aggregates
from typing import Dict, Any, Tuple, List
from app.core.security import get_current_user
import time
from datetime import datetime
router = APIRouter()


async def get_identifier(request: Request):
    """
    Async identifier function for rate limiting that also checks authentication
    """
    try:
        user, user_id = await get_current_user(request)
        return f"run_code:{user_id}"
    except HTTPException:
        raise HTTPException(status_code=401, detail="Not authenticated")


@router.post("/run-code", response_model=Dict[str, Any])
async def run_code(
    request: Request,  # Add request parameter
    code: Code,
    current_user=Depends(get_current_user),
    _: bool = Depends(RateLimiter(times=20, seconds=60, identifier=get_identifier)),
):
    """
    Run Python code and return the output
    """
    try:
        # Get user info
        user, user_id = current_user
        
        # Ensure code is not None
        safe_code = Code(code=code.code or "")
            
        # Run the code
        start_time = time.time()
        result = await run_code_service(safe_code, user_id)
        execution_time = time.time() - start_time
        
        # We're removing the history saving code from here
        # as it's now being handled explicitly by the frontend
        # This prevents duplicate entries in the database
        
        return result
    except Exception as e:
        return {"error": str(e)}


@router.post("/send-input", response_model=Dict[str, Any])
async def handle_input(
    request: Request,
    input_data: InputData,
    current_user=Depends(get_current_user),
):
    """
    Handle user input for interactive code execution
    """
    try:
        # Get user info
        user, user_id = current_user
        
        # Get the input value from the request body
        user_input = input_data.input
        
        # Send the input to the running process
        result = await send_input(user_input, user_id)
        
        return result
    except Exception as e:
        return {"error": str(e)}


@router.post("/save-code-history")
async def save_code_history(
    request: Request,
    history: CodeHistory,
    current_user=Depends(get_current_user),
):
    """
    Save code execution history with problem context
    """
    try:
        # Get user info
        user, user_id = current_user
        
        # Create a new dict with only the data we need
        history_data = {
            "user_id": user_id,
            "username": user.get("username", ""),  # Add username to history
            "code": history.code or "",
            "created_at": datetime.utcnow()
        }
        
        # Add optional fields only if they exist and are not None
        if history.problem_index is not None:
            history_data["problem_index"] = history.problem_index
            
        if history.test_type:
            history_data["test_type"] = history.test_type
            
        if history.output is not None:
            history_data["output"] = history.output
            
        if history.error is not None:
            history_data["error"] = history.error
            
        if history.execution_time is not None:
            history_data["execution_time"] = history.execution_time
            
        if history.is_submission is not None:
            history_data["is_submission"] = history.is_submission
            
        if history.action_type:
            history_data["action_type"] = history.action_type
        else:
            history_data["action_type"] = "run"  # Default
        
        # Insert into MongoDB
        result = await request.app.mongodb["code_history"].insert_one(history_data)
        
        return {"success": True, "id": str(result.inserted_id)}
    except Exception as e:
        # Return error as 200 response to avoid breaking client
        return {"success": False, "error": str(e)}


@router.get("/code-history", response_model=List[CodeHistory])
async def get_code_history(
    request: Request,
    current_user=Depends(get_current_user),
    problem_index: int = None,
    limit: int = 50,
    skip: int = 0,
):
    """
    Get code execution history for the current user
    """
    try:
        user, user_id = current_user
        
        # Build query
        query = {"user_id": user_id}
        if problem_index is not None:
            query["problem_index"] = problem_index
            
        # Get history from MongoDB
        cursor = request.app.mongodb["code_history"].find(query).sort("created_at", -1).skip(skip).limit(limit)
        
        # Convert to list
        history = await cursor.to_list(length=limit)
        
        # Convert ObjectId to string
        for item in history:
            item["_id"] = str(item["_id"])
            
        return history
    except Exception as e:
        raise HTTPException(status_code=500, detail=str(e))


@router.get("/code-history/{history_id}")
async def get_code_history_by_id(
    request: Request,
    history_id: str,
    current_user=Depends(get_current_user),
):
    """
    Get specific code execution history by ID
    """
    try:
        from bson import ObjectId
        
        user, user_id = current_user
        
        # Get history from MongoDB
        history = await request.app.mongodb["code_history"].find_one({"_id": ObjectId(history_id), "user_id": user_id})
        
        if not history:
            raise HTTPException(status_code=404, detail="History not found")
            
        # Convert ObjectId to string
        history["_id"] = str(history["_id"])
            
        return history
    except Exception as e:
        raise HTTPException(status_code=500, detail=str(e))


@router.post("/export")
async def export_as_json():
    return await export_code()

@router.get("/code-analytics/user/{user_id}")
async def get_user_code_analytics(
    request: Request,
    user_id: str,
    current_user=Depends(get_current_user),
):
    """
    Get analytics for a specific user (admin only)
    """
    try:
        # Check if current user is admin (implement your admin check)
        admin_user, admin_id = current_user
        
        # Get statistics from MongoDB
        pipeline = [
            {"$match": {"user_id": user_id}},
            {"$group": {
                "_id": "$problem_index",
                "attempts": {"$sum": 1},
                "submissions": {"$sum": {"$cond": ["$is_submission", 1, 0]}},
                "avg_execution_time": {"$avg": "$execution_time"},
                "last_attempt": {"$max": "$created_at"}
            }},
            {"$sort": {"_id": 1}}
        ]
        
        result = await request.app.mongodb["code_history"].aggregate(pipeline).to_list(length=100)
        
        return result
    except Exception as e:
        raise HTTPException(status_code=500, detail=str(e))


@router.get("/code-analytics/problem/{problem_index}")
async def get_problem_analytics(
    request: Request,
    problem_index: int,
    current_user=Depends(get_current_user),
):
    """
    Get analytics for a specific problem (admin only)
    """
    try:
        # Check if current user is admin (implement your admin check)
        admin_user, admin_id = current_user
        
        # Get statistics from MongoDB
        pipeline = [
            {"$match": {"problem_index": problem_index}},
            {"$group": {
                "_id": "$user_id",
                "attempts": {"$sum": 1},
                "submissions": {"$sum": {"$cond": ["$is_submission", 1, 0]}},
                "avg_execution_time": {"$avg": "$execution_time"},
                "last_attempt": {"$max": "$created_at"}
            }},
            {"$sort": {"attempts": -1}}
        ]
        
        result = await request.app.mongodb["code_history"].aggregate(pipeline).to_list(length=100)
        
        return result
    except Exception as e:
        raise HTTPException(status_code=500, detail=str(e))


@router.get("/code-analytics/summary")
async def get_analytics_summary(
    request: Request,
    current_user=Depends(get_current_user),
):
    """
    Get overall analytics summary (admin only)
    """
    try:
        # Check if current user is admin (implement your admin check)
        admin_user, admin_id = current_user
        
        # Get statistics from MongoDB
        pipeline = [
            {"$group": {
                "_id": None,
                "total_runs": {"$sum": 1},
                "total_submissions": {"$sum": {"$cond": ["$is_submission", 1, 0]}},
                "avg_execution_time": {"$avg": "$execution_time"},
                "unique_users": {"$addToSet": "$user_id"},
                "unique_problems": {"$addToSet": "$problem_index"}
            }}
        ]
        
        result = await request.app.mongodb["code_history"].aggregate(pipeline).to_list(length=1)
        
        if result:
            result[0]["unique_users"] = len(result[0]["unique_users"])
            result[0]["unique_problems"] = len(result[0]["unique_problems"])
            
        return result[0] if result else {}
    except Exception as e:
        raise HTTPException(status_code=500, detail=str(e))


@router.post("/track-code-access")
async def track_code_access(
    request: Request,
    history: CodeHistory,
    current_user=Depends(get_current_user),
):
    """
    Track when a user accesses a problem's code
    """
    try:
        # Get user info
        user, user_id = current_user
        
        # Print received data for debugging
        print(f"Received access tracking data: {history.dict()}")
        
        # Create a new dict with only the data we need
        history_data = {
            "user_id": user_id,
            "username": user.get("username", ""),  # Add username to history
            "code": history.code or "",
            "created_at": datetime.utcnow(),
            "action_type": "access"  # Override to ensure correct action type
        }
        
        # Add optional fields only if they exist and are not None
        if history.problem_index is not None:
            history_data["problem_index"] = history.problem_index
            
        if history.test_type:
            history_data["test_type"] = history.test_type
            
        # Don't store output/error for access events to save space
        history_data["output"] = ""
        history_data["error"] = ""
        history_data["execution_time"] = 0.0
            
        print(f"Processed access tracking data: {history_data}")
        
        # Insert into MongoDB
        result = await request.app.mongodb["code_history"].insert_one(history_data)
        
        return {"success": True, "id": str(result.inserted_id)}
    except Exception as e:
        print(f"Error tracking code access: {str(e)}")
        # Return error as 200 response to avoid breaking client
        return {"success": False, "error": str(e)}


@router.get("/code-analytics/access-patterns")
async def get_access_patterns(
    request: Request,
    current_user=Depends(get_current_user),
    problem_index: int = None,
    user_id: str = None,
    days: int = 7
):
    """
    Get analytics about how users access code problems
    """
    try:
        # Check if current user is admin or requesting their own data
        admin_user, admin_id = current_user
        
        # If user_id is not provided, use the current user's ID
        if not user_id:
            user_id = admin_id
        
        # Only allow admins to view other users' data
        # TODO: Implement proper admin check
        if user_id != admin_id:
            # This is a placeholder for admin check
            pass
            
        # Calculate date range
        from datetime import datetime, timedelta
        start_date = datetime.utcnow() - timedelta(days=days)
        
        # Build query
        query = {"created_at": {"$gte": start_date}}
        if user_id:
            query["user_id"] = user_id
        if problem_index is not None:
            query["problem_index"] = problem_index
            
        # Get access patterns from MongoDB
        pipeline = [
            {"$match": query},
            {"$group": {
                "_id": {
                    "day": {"$dateToString": {"format": "%Y-%m-%d", "date": "$created_at"}},
                    "action_type": "$action_type",
                    "problem_index": "$problem_index"
                },
                "count": {"$sum": 1},
                "users": {"$addToSet": "$user_id"}
            }},
            {"$sort": {"_id.day": 1, "_id.problem_index": 1}}
        ]
        
        result = await request.app.mongodb["code_history"].aggregate(pipeline).to_list(length=1000)
        
        # Process results
        for item in result:
            item["day"] = item["_id"]["day"]
            item["action_type"] = item["_id"]["action_type"]
            item["problem_index"] = item["_id"]["problem_index"]
            item["unique_users"] = len(item["users"])
            del item["_id"]
            del item["users"]
            
        return result
    except Exception as e:
        raise HTTPException(status_code=500, detail=str(e))


@router.get("/code-analytics/user-journey/{user_id}")
async def get_user_journey(
    request: Request,
    user_id: str,
    current_user=Depends(get_current_user),
    problem_index: int = None
):
    """
    Get a chronological journey of a user's interactions with code problems
    """
    try:
        # Check if current user is admin or requesting their own data
        admin_user, admin_id = current_user
        
        # Only allow users to view their own data or admins to view any data
        if user_id != admin_id:
            # This is a placeholder for admin check
            pass
            
        # Build query
        query = {"user_id": user_id}
        if problem_index is not None:
            query["problem_index"] = problem_index
            
        # Get journey from MongoDB
        cursor = request.app.mongodb["code_history"].find(query).sort("created_at", 1)
        
        # Convert to list
        journey = await cursor.to_list(length=1000)
        
        # Process results
        for item in journey:
            item["_id"] = str(item["_id"])
            
        return journey
    except Exception as e:
        raise HTTPException(status_code=500, detail=str(e))

@router.post("/track-keystrokes")
async def track_keystrokes(
    request: Request,
    keystroke_data: KeystrokeData,
    current_user=Depends(get_current_user),
):
    """
    Track user keystrokes in the code editor
    """
    try:
        # Get user info
        user, user_id = current_user
        
        # Print detailed logs for debugging
        print(f"DEBUG KEYSTROKE: Received data: {keystroke_data.dict(exclude={'code'})}")
        
        # Prepare data for MongoDB
        data = {
            "user_id": user_id,
            "username": user.get("username", ""),
            "code": keystroke_data.code,
            "problem_index": keystroke_data.problem_index,
            "timestamp": datetime.utcnow(),
            "action_type": "keystroke"
        }
        
        # Add optional fields only if they exist and are not None or empty strings
        if keystroke_data.exercise_id and str(keystroke_data.exercise_id).strip():
            data["exercise_id"] = str(keystroke_data.exercise_id)
            
        if keystroke_data.assignment_id and str(keystroke_data.assignment_id).strip():
            data["assignment_id"] = str(keystroke_data.assignment_id)
            
        if keystroke_data.test_type:
            data["test_type"] = keystroke_data.test_type
            
        if keystroke_data.cursor_position:
            data["cursor_position"] = keystroke_data.cursor_position
            
        if keystroke_data.changes:
            data["changes"] = keystroke_data.changes
            
        # Print detailed logs about what we're about to save
        print(f"DEBUG KEYSTROKE: Preparing to save keystroke data for user {user_id}:")
        print(f"DEBUG KEYSTROKE: Collection target: code_keystrokes")
        print(f"DEBUG KEYSTROKE: Data: {data}")
        
        # Check if the collection exists, create it if not
        collections = await request.app.mongodb.list_collection_names()
        if "code_keystrokes" not in collections:
            print(f"DEBUG KEYSTROKE: Collection 'code_keystrokes' does not exist, creating it now")
            await request.app.mongodb.create_collection("code_keystrokes")
        
        # Store in MongoDB collection named 'code_keystrokes'
        result = await request.app.mongodb["code_keystrokes"].insert_one(data)
        print(f"DEBUG KEYSTROKE: Data saved successfully with ID: {result.inserted_id}")
        
        # Also add a record to code_history for backward compatibility
        try:
            history_data = {
                "user_id": user_id,
                "username": user.get("username", ""),
                "code": keystroke_data.code,
                "problem_index": keystroke_data.problem_index,
                "created_at": datetime.utcnow(),
                "action_type": "keystroke"  # Override to ensure correct action type
            }
            
            # Add optional fields only if they exist in the keystroke data
            if keystroke_data.exercise_id and str(keystroke_data.exercise_id).strip():
                history_data["exercise_id"] = str(keystroke_data.exercise_id)
                
            if keystroke_data.assignment_id and str(keystroke_data.assignment_id).strip():
                history_data["assignment_id"] = str(keystroke_data.assignment_id)
                
            if keystroke_data.test_type:
                history_data["test_type"] = keystroke_data.test_type
                
            # Insert into MongoDB
            await request.app.mongodb["code_history"].insert_one(history_data)
            print(f"DEBUG KEYSTROKE: Also saved to code_history for backward compatibility")
        except Exception as historyErr:
            print(f"Warning: Failed to save to code_history: {str(historyErr)}")
            # Continue even if this fails - we don't want to fail the main operation
        
        return {"success": True}
    except Exception as e:
        print(f"ERROR KEYSTROKE: Error tracking keystrokes: {str(e)}")
        print(f"ERROR KEYSTROKE: Full exception details: {repr(e)}")
        return {"success": False, "error": str(e)}

@router.get("/keystrokes/{user_id}/{assignment_id}")
async def get_user_keystrokes(
    request: Request,
    user_id: str,
    assignment_id: str,
    exercise_id: str = None,
    problem_index: int = None,
    limit: int = 100,
    skip: int = 0,
    current_user=Depends(get_current_user),
):
    """
    Get keystroke data for a user on a specific assignment
    """
    try:
        # Check if current user is either admin or requesting their own data
        admin_user, admin_id = current_user
        
        # Only allow users to view their own data or admins to view any data
        is_admin = admin_user.get("role") == "admin" or admin_user.get("role") == "teacher"
        if user_id != admin_id and not is_admin:
            raise HTTPException(status_code=403, detail="Not authorized to view this data")
        
        # Get keystrokes using the service
        keystrokes = await get_keystrokes(
            db=request.app.mongodb,
            user_id=user_id,
            assignment_id=assignment_id,
            exercise_id=exercise_id,
            problem_index=problem_index,
            limit=limit,
            skip=skip
        )
        
        return keystrokes
    except HTTPException:
        raise
    except Exception as e:
        print(f"Error getting keystrokes: {str(e)}")
        raise HTTPException(status_code=500, detail=f"Error retrieving keystroke data: {str(e)}")

@router.get("/keystrokes/{user_id}/{assignment_id}/timeline")
async def get_user_keystroke_timeline(
    request: Request,
    user_id: str,
    assignment_id: str,
    exercise_id: str = None,
    problem_index: int = None,
    current_user=Depends(get_current_user),
):
    """
    Get a processed timeline of code changes for visualization
    """
    try:
        # Check if current user is either admin or requesting their own data
        admin_user, admin_id = current_user
        
        # Only allow users to view their own data or admins to view any data
        is_admin = admin_user.get("role") == "admin" or admin_user.get("role") == "teacher"
        if user_id != admin_id and not is_admin:
            raise HTTPException(status_code=403, detail="Not authorized to view this data")
        
        # Get keystroke timeline using the service
        timeline = await get_keystroke_timeline(
            db=request.app.mongodb,
            user_id=user_id,
            assignment_id=assignment_id,
            exercise_id=exercise_id,
            problem_index=problem_index
        )
        
        return timeline
    except HTTPException:
        raise
    except Exception as e:
        print(f"Error getting keystroke timeline: {str(e)}")
        raise HTTPException(status_code=500, detail=f"Error retrieving keystroke timeline: {str(e)}")

@router.get("/keystrokes/{user_id}/aggregate")
async def get_user_keystroke_aggregates(
    request: Request,
    user_id: str,
    assignment_id: str = None,
    days: int = 7,
    current_user=Depends(get_current_user),
):
    """
    Get aggregated keystroke statistics by day and problem
    """
    try:
        # Check if current user is either admin or requesting their own data
        admin_user, admin_id = current_user
        
        # Only allow users to view their own data or admins to view any data
        is_admin = admin_user.get("role") == "admin" or admin_user.get("role") == "teacher"
        if user_id != admin_id and not is_admin:
            raise HTTPException(status_code=403, detail="Not authorized to view this data")
        
        # Get keystroke aggregates using the service
        aggregates = await get_keystroke_aggregates(
            db=request.app.mongodb,
            user_id=user_id,
            assignment_id=assignment_id,
            days=days
        )
        
        return aggregates
    except HTTPException:
        raise
    except Exception as e:
        print(f"Error getting keystroke aggregates: {str(e)}")
        raise HTTPException(status_code=500, detail=f"Error retrieving keystroke aggregates: {str(e)}")

@router.get("/keystrokes/assignment/{assignment_id}/exercise/{exercise_id}")
async def get_exercise_keystrokes(
    request: Request,
    assignment_id: str,
    exercise_id: str,
    current_user=Depends(get_current_user),
):
    """
    Get all keystrokes for a specific exercise in an assignment
    """
    try:
        # Verify authentication
        user, _ = current_user
        
        # Check if user is authenticated and has teacher role
        if not user.get("is_teacher", False):
            raise HTTPException(status_code=403, detail="Not authorized to view this data")
        
<<<<<<< HEAD
        # Build a more flexible query for the aggregation pipeline
        match_query = {}
        
        # Check if there are any records with the specified fields before filtering
        has_exercise = await request.app.mongodb["code_keystrokes"].count_documents({"exercise_id": exercise_id})
        has_assignment = await request.app.mongodb["code_keystrokes"].count_documents({"assignment_id": assignment_id})
        
        # Only include fields in the query if they exist in the data
        if has_assignment > 0:
            match_query["assignment_id"] = assignment_id
            print(f"DEBUG EXERCISE KEYSTROKES: Filtering by assignment_id={assignment_id}")
        else:
            print(f"DEBUG EXERCISE KEYSTROKES: No records found with assignment_id={assignment_id}")
            
        if has_exercise > 0:
            match_query["exercise_id"] = exercise_id
            print(f"DEBUG EXERCISE KEYSTROKES: Filtering by exercise_id={exercise_id}")
        else:
            # As a fallback, check if exercise_id matches problem_index
            has_problem = await request.app.mongodb["code_keystrokes"].count_documents({"problem_index": int(exercise_id) if exercise_id.isdigit() else -1})
            if has_problem > 0 and exercise_id.isdigit():
                match_query["problem_index"] = int(exercise_id)
                print(f"DEBUG EXERCISE KEYSTROKES: Filtering by problem_index={exercise_id} as fallback")
            else:
                print(f"DEBUG EXERCISE KEYSTROKES: No records found with exercise_id={exercise_id} or matching problem_index")
        
        # If we couldn't find any matching fields, return empty result
        if not match_query:
            print("DEBUG EXERCISE KEYSTROKES: No matching criteria found in any records")
            return []
            
        # Get all users who have submitted keystrokes for this exercise
        pipeline = [
            {"$match": match_query},
            {"$group": {
                "_id": "$user_id",
                "username": {"$first": "$username"},
                "keystrokes": {"$sum": 1},
                "last_activity": {"$max": "$timestamp"}
            }},
            {"$sort": {"last_activity": -1}}
        ]
        
        print(f"DEBUG EXERCISE KEYSTROKES: Executing aggregation with query: {match_query}")
        result = await request.app.mongodb["code_keystrokes"].aggregate(pipeline).to_list(length=100)
        print(f"DEBUG EXERCISE KEYSTROKES: Found {len(result)} users with keystroke data")
=======
        # Query to find the latest keystroke for each user/problem combination
        pipeline = [
            {
                "$match": {
                    "assignment_id": assignment_id,
                    "exercise_id": exercise_id
                }
            },
            {
                "$sort": {
                    "created_at": -1
                }
            },
            {
                "$group": {
                    "_id": "$user_id",
                    "latest_keystroke": {"$first": "$$ROOT"}
                }
            },
            {
                "$replaceRoot": {
                    "newRoot": "$latest_keystroke"
                }
            }
        ]
        
        cursor = request.app.mongodb["keystrokes"].aggregate(pipeline)
        keystrokes = await cursor.to_list(length=100)
>>>>>>> 74dd9d6f
        
        # Convert ObjectId to string in results
        for keystroke in keystrokes:
            if "_id" in keystroke:
                keystroke["_id"] = str(keystroke["_id"])
        
        return keystrokes
    except Exception as e:
        raise HTTPException(status_code=500, detail=str(e))

@router.get("/get-latest-code")
async def get_latest_code(
    request: Request,
    assignment_id: str,
    problem_index: int,
    exercise_id: str = None,
    current_user=Depends(get_current_user),
):
    """
    Get the latest code for a specific problem in an assignment
    
    This endpoint retrieves the most recent code that a student has written for a specific
    problem in an assignment. It first tries to find the code in the code_keystrokes collection,
    and if not found, falls back to the code_history collection.
    """
    try:
        # Get authenticated user
        user, user_id = current_user
        
        # Try to find the latest keystroke for this problem
        keystroke_query = {
            "user_id": user_id,
            "problem_index": problem_index
        }
        
        # Add assignment_id to query if provided
        if assignment_id:
            keystroke_query["assignment_id"] = assignment_id
        
        # Add exercise_id to query if provided
        if exercise_id:
            keystroke_query["exercise_id"] = exercise_id
        
        # Get the latest keystroke
        latest_keystroke = await request.app.mongodb["code_keystrokes"].find_one(
            keystroke_query,
            sort=[("timestamp", -1)]
        )
        
        if latest_keystroke and "code" in latest_keystroke:
            # Return the code from the keystroke
            return {
                "code": latest_keystroke["code"],
                "source": "code_keystrokes",
                "timestamp": latest_keystroke.get("timestamp", datetime.utcnow())
            }
        
        # If no keystroke found, try to find the latest code history entry
        history_query = {
            "user_id": user_id,
            "problem_index": problem_index
        }
        
        # Add assignment_id to query if available in history schema
        history_entry = await request.app.mongodb["code_history"].find_one(
            history_query,
            sort=[("created_at", -1)]
        )
        
        if history_entry and "code" in history_entry:
            # Return the code from history
            return {
                "code": history_entry["code"],
                "source": "code_history",
                "timestamp": history_entry.get("created_at", datetime.utcnow())
            }
        
        # If no data found, return empty response
        return {
            "code": "",
            "source": "none",
            "timestamp": datetime.utcnow()
        }
    except Exception as e:
<<<<<<< HEAD
        print(f"Error getting exercise keystrokes: {str(e)}")
        raise HTTPException(status_code=500, detail=f"Error retrieving exercise keystroke data: {str(e)}")

@router.get("/keystrokes/debug")
async def debug_keystrokes(
    request: Request,
    user_id: str = None,
    current_user=Depends(get_current_user),
):
    """
    For debugging: Get information about keystroke collection data structure
    """
    try:
        # Check if current user is admin or teacher
        admin_user, admin_id = current_user
        is_admin = admin_user.get("role") == "admin" or admin_user.get("role") == "teacher"
        
        if not is_admin:
            raise HTTPException(status_code=403, detail="Only admins can access debug endpoints")
        
        # Query to use
        query = {}
        if user_id:
            query["user_id"] = user_id
            
        # Check if collection exists
        collections = await request.app.mongodb.list_collection_names()
        has_collection = "code_keystrokes" in collections
        
        # Get count of total documents
        count = 0
        if has_collection:
            count = await request.app.mongodb["code_keystrokes"].count_documents(query)
            
        # Get a sample document
        sample_doc = None
        if count > 0:
            sample_cursor = request.app.mongodb["code_keystrokes"].find(query).limit(1)
            sample_docs = await sample_cursor.to_list(length=1)
            if sample_docs:
                # Convert ObjectId to string
                sample_doc = sample_docs[0]
                if "_id" in sample_doc:
                    sample_doc["_id"] = str(sample_doc["_id"])
                # Convert datetime objects
                for key, value in sample_doc.items():
                    if isinstance(value, datetime):
                        sample_doc[key] = value.isoformat()
        
        # Get distinct values for some important fields to help debug
        available_fields = []
        user_ids = []
        assignment_ids = []
        exercise_ids = []
        problem_indices = []
        
        if has_collection:
            available_fields = await request.app.mongodb["code_keystrokes"].find_one(query)
            if available_fields:
                available_fields = list(available_fields.keys())
                
            user_ids = await request.app.mongodb["code_keystrokes"].distinct("user_id", query)
            assignment_ids = await request.app.mongodb["code_keystrokes"].distinct("assignment_id", query)
            exercise_ids = await request.app.mongodb["code_keystrokes"].distinct("exercise_id", query)
            problem_indices = await request.app.mongodb["code_keystrokes"].distinct("problem_index", query)
        
        # Compile the debug information
        debug_info = {
            "collection_exists": has_collection,
            "total_documents": count,
            "available_fields": available_fields,
            "unique_user_ids": user_ids,
            "unique_assignment_ids": assignment_ids,
            "unique_exercise_ids": exercise_ids,
            "unique_problem_indices": problem_indices,
            "sample_document": sample_doc
        }
            
        return debug_info
    except HTTPException:
        raise
    except Exception as e:
        print(f"Error getting keystroke debug info: {str(e)}")
        raise HTTPException(status_code=500, detail=f"Error retrieving keystroke debug info: {str(e)}")

@router.get("/keystrokes-by-user/{user_id}")
async def get_keystrokes_by_user(
    request: Request,
    user_id: str,
    problem_index: int = None
):
    """
    Direct access endpoint to get keystrokes for a specific user, for testing purposes
    """
    try:
        print(f"DEBUG TEST: Getting keystrokes for user_id={user_id}, problem_index={problem_index}")
        
        # Build query for MongoDB
        query = {"user_id": user_id}
        
        if problem_index is not None:
            query["problem_index"] = problem_index
            
        # Get keystrokes from the database
        cursor = request.app.mongodb["code_keystrokes"].find(query).sort("timestamp", 1).limit(100)
        keystrokes = await cursor.to_list(length=100)
        
        print(f"DEBUG TEST: Found {len(keystrokes)} keystrokes with query: {query}")
        
        # Process the results
        result = []
        for keystroke in keystrokes:
            # Convert ObjectId to string
            if "_id" in keystroke:
                keystroke["id"] = str(keystroke["_id"])
                del keystroke["_id"]
            
            # Convert datetime objects to ISO strings
            if "timestamp" in keystroke and isinstance(keystroke["timestamp"], datetime):
                keystroke["timestamp"] = keystroke["timestamp"].isoformat()
                
            result.append(keystroke)
            
        return result
    except Exception as e:
        print(f"Error in test endpoint: {str(e)}")
        return {"error": str(e)}

@router.post("/seed-keystrokes")
async def seed_keystrokes(
    request: Request,
    current_user=Depends(get_current_user),
):
    """
    Seed the keystroke data from a sample data file for testing purposes
    """
    try:
        # Check if current user is admin
        admin_user, admin_id = current_user
        is_admin = admin_user.get("role") == "admin" 
        
        if not is_admin:
            raise HTTPException(status_code=403, detail="Only admins can seed data")
        
        # First check if collection exists, create it if not
        collections = await request.app.mongodb.list_collection_names()
        if "code_keystrokes" not in collections:
            await request.app.mongodb.create_collection("code_keystrokes")
            print("DEBUG SEED: Created code_keystrokes collection")
        
        # Check if we already have data
        existing_count = await request.app.mongodb["code_keystrokes"].count_documents({})
        
        # If we have data, don't seed again unless forced
        if existing_count > 0:
            return {"success": False, "message": f"Collection already has {existing_count} documents. Seeding skipped."}
        
        # Sample data for testing (from the screenshot)
        sample_data = [
            {
                "_id": {"$oid": "681402e6bbc57c2d3d29f101"},
                "user_id": "6809e7a0ae6bed9c1447fe24",
                "username": "b@b.com",
                "code": "กหฟสวทกสวหฟกสวหฟก่\nฏ์ษศฆฤ่กสวห่ฟงกฆ\nฏหาวกาฟศ๋ฏษซฤฆ",
                "problem_index": 0,
                "timestamp": datetime.utcnow(),
                "action_type": "keystroke",
                "exercise_id": "1",
                "test_type": "code"
            },
            {
                "_id": {"$oid": "681404e6bbc57c2d3d29f12b"},
                "user_id": "6809e7a0ae6bed9c1447fe24",
                "username": "b@b.com",
                "code": "wvaeeeadwads",
                "problem_index": 1,
                "timestamp": datetime.utcnow(),
                "action_type": "keystroke",
                "exercise_id": "2",
                "test_type": "code"
            }
        ]
        
        # Insert sample data
        await request.app.mongodb["code_keystrokes"].insert_many(sample_data)
        
        return {"success": True, "message": f"Inserted {len(sample_data)} documents into code_keystrokes collection"}
    except Exception as e:
        print(f"Error seeding keystroke data: {str(e)}")
        return {"success": False, "error": str(e)}

@router.post("/import-keystrokes")
async def import_keystrokes(
    request: Request,
    file_path: str,
    current_user=Depends(get_current_user),
):
    """
    Import keystroke data from a JSON file
    """
    try:
        # Check if current user is admin
        admin_user, admin_id = current_user
        is_admin = admin_user.get("role") == "admin" 
        
        if not is_admin:
            raise HTTPException(status_code=403, detail="Only admins can import data")
        
        # Check if the file exists
        import os
        if not os.path.exists(file_path):
            return {"success": False, "error": f"File not found: {file_path}"}
        
        # Read the JSON file
        import json
        with open(file_path, 'r') as f:
            data = json.load(f)
        
        # Ensure it's a list of objects
        if not isinstance(data, list):
            return {"success": False, "error": "JSON file should contain a list of objects"}
        
        # Process each entry to convert date strings to datetime objects
        for entry in data:
            if "timestamp" in entry and isinstance(entry["timestamp"], dict) and "$date" in entry["timestamp"]:
                date_str = entry["timestamp"]["$date"]
                entry["timestamp"] = datetime.fromisoformat(date_str.replace('Z', '+00:00'))
            
            # Handle ObjectId for MongoDB
            if "_id" in entry and isinstance(entry["_id"], dict) and "$oid" in entry["_id"]:
                from bson import ObjectId
                entry["_id"] = ObjectId(entry["_id"]["$oid"])
        
        # First check if collection exists, create it if not
        collections = await request.app.mongodb.list_collection_names()
        if "code_keystrokes" not in collections:
            await request.app.mongodb.create_collection("code_keystrokes")
            print(f"DEBUG IMPORT: Created code_keystrokes collection")
        
        # Check if we already have data
        existing_count = await request.app.mongodb["code_keystrokes"].count_documents({})
        print(f"DEBUG IMPORT: Collection already has {existing_count} documents")
        
        # Insert the data
        result = await request.app.mongodb["code_keystrokes"].insert_many(data)
        inserted_count = len(result.inserted_ids)
        
        return {
            "success": True, 
            "message": f"Imported {inserted_count} keystroke records from {file_path}",
            "previous_count": existing_count,
            "new_count": existing_count + inserted_count
        }
    except Exception as e:
        print(f"Error importing keystroke data: {str(e)}")
        return {"success": False, "error": str(e)}
=======
        # Return informative error
        return {"error": str(e), "code": ""}
>>>>>>> 74dd9d6f
<|MERGE_RESOLUTION|>--- conflicted
+++ resolved
@@ -675,7 +675,6 @@
         if not user.get("is_teacher", False):
             raise HTTPException(status_code=403, detail="Not authorized to view this data")
         
-<<<<<<< HEAD
         # Build a more flexible query for the aggregation pipeline
         match_query = {}
         
@@ -722,36 +721,6 @@
         print(f"DEBUG EXERCISE KEYSTROKES: Executing aggregation with query: {match_query}")
         result = await request.app.mongodb["code_keystrokes"].aggregate(pipeline).to_list(length=100)
         print(f"DEBUG EXERCISE KEYSTROKES: Found {len(result)} users with keystroke data")
-=======
-        # Query to find the latest keystroke for each user/problem combination
-        pipeline = [
-            {
-                "$match": {
-                    "assignment_id": assignment_id,
-                    "exercise_id": exercise_id
-                }
-            },
-            {
-                "$sort": {
-                    "created_at": -1
-                }
-            },
-            {
-                "$group": {
-                    "_id": "$user_id",
-                    "latest_keystroke": {"$first": "$$ROOT"}
-                }
-            },
-            {
-                "$replaceRoot": {
-                    "newRoot": "$latest_keystroke"
-                }
-            }
-        ]
-        
-        cursor = request.app.mongodb["keystrokes"].aggregate(pipeline)
-        keystrokes = await cursor.to_list(length=100)
->>>>>>> 74dd9d6f
         
         # Convert ObjectId to string in results
         for keystroke in keystrokes:
@@ -836,7 +805,6 @@
             "timestamp": datetime.utcnow()
         }
     except Exception as e:
-<<<<<<< HEAD
         print(f"Error getting exercise keystrokes: {str(e)}")
         raise HTTPException(status_code=500, detail=f"Error retrieving exercise keystroke data: {str(e)}")
 
@@ -1093,7 +1061,3 @@
     except Exception as e:
         print(f"Error importing keystroke data: {str(e)}")
         return {"success": False, "error": str(e)}
-=======
-        # Return informative error
-        return {"error": str(e), "code": ""}
->>>>>>> 74dd9d6f

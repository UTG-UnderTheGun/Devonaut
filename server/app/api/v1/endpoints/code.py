--- conflicted
+++ resolved
@@ -1,21 +1,13 @@
 from fastapi import APIRouter, Depends, HTTPException, Request
 from fastapi.responses import JSONResponse
 from fastapi_limiter.depends import RateLimiter
-<<<<<<< HEAD
-from app.db.schemas import Code, KeystrokeData
-=======
-from app.db.schemas import Code, CodeHistory
->>>>>>> 7099f6d8
+from app.db.schemas import Code, CodeHistory, KeystrokeData
 from app.services.run_code_service import run_code as run_code_service
 from app.services.export_code import export_code
 from typing import Dict, Any, Tuple, List
 from app.core.security import get_current_user
-<<<<<<< HEAD
-=======
 import time
->>>>>>> 7099f6d8
 from datetime import datetime
-
 router = APIRouter()
 
 
@@ -187,17 +179,6 @@
 async def export_as_json():
     return await export_code()
 
-
-<<<<<<< HEAD
-@router.post("/track-keystrokes")
-async def track_keystrokes(
-    request: Request,
-    keystroke_data: KeystrokeData,
-    current_user=Depends(get_current_user),
-):
-    """
-    Track user keystrokes in the code editor
-=======
 @router.get("/code-analytics/user/{user_id}")
 async def get_user_code_analytics(
     request: Request,
@@ -307,33 +288,11 @@
 ):
     """
     Track when a user accesses a problem's code
->>>>>>> 7099f6d8
     """
     try:
         # Get user info
         user, user_id = current_user
         
-<<<<<<< HEAD
-        # Prepare data for MongoDB
-        data = {
-            "user_id": user_id,
-            "username": user.get("username", ""),
-            "code": keystroke_data.code,
-            "problem_index": keystroke_data.problem_index,
-            "test_type": keystroke_data.test_type,
-            "cursor_position": keystroke_data.cursor_position,
-            "timestamp": datetime.utcnow(),
-            "action_type": "keystroke"
-        }
-        
-        # Store in MongoDB collection named 'code_keystrokes'
-        await request.app.mongodb["code_keystrokes"].insert_one(data)
-        
-        return {"success": True}
-    except Exception as e:
-        print(f"Error tracking keystrokes: {str(e)}")
-        return {"success": False, "error": str(e)}
-=======
         # Print received data for debugging
         print(f"Received access tracking data: {history.dict()}")
         
@@ -474,4 +433,36 @@
         return journey
     except Exception as e:
         raise HTTPException(status_code=500, detail=str(e))
->>>>>>> 7099f6d8
+
+@router.post("/track-keystrokes")
+async def track_keystrokes(
+    request: Request,
+    keystroke_data: KeystrokeData,
+    current_user=Depends(get_current_user),
+):
+    """
+    Track user keystrokes in the code editor
+    """
+    try:
+        # Get user info
+        user, user_id = current_user
+        
+        # Prepare data for MongoDB
+        data = {
+            "user_id": user_id,
+            "username": user.get("username", ""),
+            "code": keystroke_data.code,
+            "problem_index": keystroke_data.problem_index,
+            "test_type": keystroke_data.test_type,
+            "cursor_position": keystroke_data.cursor_position,
+            "timestamp": datetime.utcnow(),
+            "action_type": "keystroke"
+        }
+        
+        # Store in MongoDB collection named 'code_keystrokes'
+        await request.app.mongodb["code_keystrokes"].insert_one(data)
+        
+        return {"success": True}
+    except Exception as e:
+        print(f"Error tracking keystrokes: {str(e)}")
+        return {"success": False, "error": str(e)}
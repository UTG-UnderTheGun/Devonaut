--- conflicted
+++ resolved
@@ -25,9 +25,6 @@
 GOOGLE_AUTHORIZATION_ENDPOINT = "https://accounts.google.com/o/oauth2/v2/auth"
 GOOGLE_CLIENT_ID = os.getenv("GOOGLE_CLIENT_ID")
 GOOGLE_CLIENT_SECRET = os.getenv("GOOGLE_CLIENT_SECRET")
-<<<<<<< HEAD
-GOOGLE_REDIRECT_URI = "http://54.169.175.114/api/auth/google/callback"
-=======
 GOOGLE_REDIRECT_URI = (
     os.getenv("OAUTH_REDIRECT_URI") or "http://localhost:8000/auth/google/callback"
 )
@@ -40,7 +37,6 @@
     "TU_APPLICATION_KEY",
     "TUb14a6492de394d94dc7004de36a3187848db8f9f56dda5d63f00cc013861cb916ccaffbf48c9d8cb39b23855c15b088f",
 )
->>>>>>> f4db97dd
 
 
 async def register(user: User):
@@ -373,9 +369,6 @@
         expires_delta=timedelta(hours=2),
     )
 
-<<<<<<< HEAD
-    redirect = RedirectResponse(url="http://54.169.175.114/coding")
-=======
     # Determine redirect URL based on role and profile completeness
     if role == "teacher":
         redirect_url = f"{FRONTEND_URL}/teacher/dashboard"
@@ -395,7 +388,6 @@
     }
 
     redirect = RedirectResponse(url="https://www.mari0nette.com/coding")
->>>>>>> f4db97dd
 
     redirect.set_cookie(
         key="access_token",

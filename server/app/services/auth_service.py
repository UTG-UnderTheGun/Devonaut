--- conflicted
+++ resolved
@@ -38,11 +38,8 @@
         "role": user.role or "student",  # Default to student if not specified
         "created_at": datetime.utcnow(),
         "updated_at": datetime.utcnow(),
-<<<<<<< HEAD
-        "_id": ObjectId()
-=======
+
         "_id": ObjectId(),  # Generate MongoDB ID
->>>>>>> a2f7f146
     }
 
     try:
@@ -58,13 +55,10 @@
             "message": "User registered successfully",
             "user": {
                 **user_doc,
-<<<<<<< HEAD
-                "_id": str(user_doc["_id"])
-            }
-=======
+
                 "_id": str(user_doc["_id"]),  # Convert ObjectId to string
             },
->>>>>>> a2f7f146
+
         }
 
     except Exception as e:

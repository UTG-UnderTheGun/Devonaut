--- conflicted
+++ resolved
@@ -25,10 +25,8 @@
 GOOGLE_AUTHORIZATION_ENDPOINT = "https://accounts.google.com/o/oauth2/v2/auth"
 GOOGLE_CLIENT_ID = os.getenv("GOOGLE_CLIENT_ID")
 GOOGLE_CLIENT_SECRET = os.getenv("GOOGLE_CLIENT_SECRET")
-<<<<<<< HEAD
 GOOGLE_REDIRECT_URI = os.getenv("OAUTH_REDIRECT_URI") or "http://localhost:8000/auth/google/callback"
 FRONTEND_URL = os.getenv("FRONTEND_URL") or "http://localhost:3000"
-=======
 GOOGLE_REDIRECT_URI = "https://www.mari0nette.com/api/auth/google/callback"
 
 # TU API Constants
@@ -37,7 +35,6 @@
     "TU_APPLICATION_KEY",
     "TUb14a6492de394d94dc7004de36a3187848db8f9f56dda5d63f00cc013861cb916ccaffbf48c9d8cb39b23855c15b088f",
 )
->>>>>>> 0b5ed544
 
 
 async def register(user: User):
@@ -291,7 +288,6 @@
     role = "student"  # Default role
 
     if not existing_user:
-<<<<<<< HEAD
         # First time Google sign-in - create a new user
         hashed_password = get_password_hash("defaultpassword")
         collection.insert_one({
@@ -317,7 +313,6 @@
                 existing_user.get("section") and
                 existing_user.get("skill_level")
             )
-=======
         logger.info(f"Creating new user from Google auth: {email}")
         hashed_password = get_password_hash("defaultpassword")
         collection.insert_one(
@@ -333,7 +328,6 @@
                 "_id": ObjectId(),
             }
         )
->>>>>>> 0b5ed544
 
     # Create JWT token with additional info
     jwt_token = create_access_token(
@@ -360,11 +354,8 @@
         "needs_profile": needs_profile
     }
 
-<<<<<<< HEAD
-    redirect = RedirectResponse(url=redirect_url)
-=======
+
     redirect = RedirectResponse(url="https://www.mari0nette.com/coding")
->>>>>>> 0b5ed544
 
     redirect.set_cookie(
         key="access_token",

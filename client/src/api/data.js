import axios from "axios";

export default async function Data() {
<<<<<<< HEAD
	  const API_BASE = process.env.NEXT_PUBLIC_API_URL || 'http://localhost:8000';
=======
  const API_BASE = process.env.NEXT_PUBLIC_API_URL || 'http://localhost:8000';
>>>>>>> f4db97dd
  try {
    const response = await axios.get(`${API_BASE}/users/me`, {
      withCredentials: true,
    });
    return response.data;
  } catch (err) {
    console.error('Error fetching user:', err);
  }
};
<|MERGE_RESOLUTION|>--- conflicted
+++ resolved
@@ -1,11 +1,7 @@
 import axios from "axios";
 
 export default async function Data() {
-<<<<<<< HEAD
-	  const API_BASE = process.env.NEXT_PUBLIC_API_URL || 'http://localhost:8000';
-=======
   const API_BASE = process.env.NEXT_PUBLIC_API_URL || 'http://localhost:8000';
->>>>>>> f4db97dd
   try {
     const response = await axios.get(`${API_BASE}/users/me`, {
       withCredentials: true,

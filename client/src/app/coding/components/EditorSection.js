--- conflicted
+++ resolved
@@ -172,12 +172,7 @@
 
   const handleResetAll = () => {
     setShowEmptyState(true);
-<<<<<<< HEAD
-    
-    // ล้างค่าใน editor
-=======
-
->>>>>>> 35e59585
+
     if (editorRef.current) {
       editorRef.current.setValue('');
     }

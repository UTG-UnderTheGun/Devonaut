--- conflicted
+++ resolved
@@ -215,37 +215,8 @@
                 />
               </>
             ) : (
-<<<<<<< HEAD
               <div className="">
                 <AIChatInterface />
-=======
-              <div className="ask-ai-content">
-                {chat.map((chatEntry, index) => (
-                  <div key={index} className='display-container'>
-                    <div className='user-prompt'>
-                      <div className='user-prompt-content'>
-                        {chatEntry.user}
-                      </div>
-                    </div>
-                    <div className='ai-response'>
-                      <div className='ai-response-content'>
-                        <ReactMarkdown remarkPlugins={[remarkGfm]}>
-                          {chatEntry.ai}
-                        </ReactMarkdown>
-                      </div>
-                    </div>
-                  </div>
-                ))}
-                <div className='chat-box-container'>
-                  <textarea
-                    className='chat-box-input'
-                    placeholder='Type your message here...'
-                    value={prompt}
-                    onChange={e => setPrompt(e.target.value)}
-                  />
-                  <button className='chat-box-send' onClick={handleAiChat}>Send</button>
-                </div>
->>>>>>> a945740b
               </div>
             )}
           </div>

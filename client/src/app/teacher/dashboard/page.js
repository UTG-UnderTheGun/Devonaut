'use client'
import { useState, useEffect } from 'react';
import Stats from '@/components/stats/stats.js';
import StudentTable from '@/components/tables/student-table.js';
import AssignmentTable from '@/components/tables/assignment-table.js';
import TableControls from '@/components/controls/table-control.js';
import Pagination from '@/components/controls/pagination.js';
import PendingAssignments from '@/components/tables/pendingassignment.js';
import SectionView from '@/components/sections/section.js';
import StudentAssignment from '@/components/assignment/student-assignment';
import { useSearchParams, useRouter } from 'next/navigation';
import DashboardSkeleton from './dashboard-skeleton';
import './dashboard.css';
import './dashboard-skeleton.css';
import useAuth from '@/hook/useAuth';
import CreateAssignment from '@/components/assignment/create-assignment';

// Define stats constant to replace the removed import
const stats = [
  { id: 'students', title: 'Students', count: 0, icon: '👥' },
  { id: 'assignments', title: 'Assignments', count: 0, icon: '📝' },
  { id: 'pending', title: 'Pending', count: 0, icon: '⏳' },
  { id: 'sections', title: 'Sections', count: 0, icon: '🏫' }
];

// Define constants to replace other removed imports
const assignments = [];
const pendingAssignments = [];
const sectionDetails = [];

// Define ITEMS_PER_PAGE constant
const ITEMS_PER_PAGE = 10;

const TeacherDashboard = () => {
  const API_BASE = process.env.NEXT_PUBLIC_API_URL || 'http://localhost:8000';
  const router = useRouter();
  const searchParams = useSearchParams();
  const { user, error: authError, isLoading: authLoading } = useAuth(['teacher']);
  
  const [activeView, setActiveView] = useState(searchParams.get('view') || 'students');
  const [sortConfig, setSortConfig] = useState({ key: null, direction: 'asc' });
  const [searchTerm, setSearchTerm] = useState('');
  const [selectedSection, setSelectedSection] = useState('all');
  const [currentPage, setCurrentPage] = useState(1);
  const [selectedAssignment, setSelectedAssignment] = useState(null);
  const [students, setStudents] = useState([]);
  const [assignments, setAssignments] = useState([]);
  const [sections, setSections] = useState([]);
  const [pendingAssignments, setPendingAssignments] = useState([]);
  const [assignmentColors, setAssignmentColors] = useState({});
  const [loading, setLoading] = useState(false);
  const [error, setError] = useState(null);
  const [isReloading, setIsReloading] = useState(false);
  const [isCreatingAssignment, setIsCreatingAssignment] = useState(false);

  // Load saved assignment colors from localStorage on component mount
  useEffect(() => {
    try {
      const LOCAL_STORAGE_KEY = 'assignment_colors';
      const savedColors = localStorage.getItem(LOCAL_STORAGE_KEY);
      if (savedColors) {
        setAssignmentColors(JSON.parse(savedColors));
      }
    } catch (e) {
      console.error('Error loading saved colors:', e);
    }
  }, []);

  // Extract assignment identifier from title (like Q4, Q21, etc)
  const extractAssignmentId = (title) => {
    // Look for patterns like Q4, Q21, etc. at the beginning or anywhere in the title
    const match = title.match(/Q\d+/i);
    if (match) {
      return match[0].toUpperCase();
    }
    
    // If no Q pattern found, use the first word/token
    return title.split(/\s+/)[0];
  };

  // Get color for an assignment
  const getAssignmentColor = (assignmentId) => {
    const COLORS = [
      { badge: '#3B82F6' }, // Blue
      { badge: '#7C3AED' }, // Purple
      { badge: '#22C55E' }, // Green
      { badge: '#F97316' }, // Orange
      { badge: '#EF4444' }, // Red
      { badge: '#475569' }, // Slate
      { badge: '#D946EF' }, // Pink
      { badge: '#06B6D4' }, // Cyan
      { badge: '#CA8A04' }, // Yellow
      { badge: '#2563EB' }, // Indigo
      { badge: '#8B5CF6' }, // Violet
      { badge: '#EC4899' }, // Pink
      { badge: '#14B8A6' }, // Teal
      { badge: '#F59E0B' }, // Amber
      { badge: '#6366F1' }, // Indigo alt
    ];
    
    const LOCAL_STORAGE_KEY = 'assignment_colors';

    // If color already exists, use it
    if (assignmentColors[assignmentId]) {
      return assignmentColors[assignmentId];
    }

    // Find an unused color
    const usedColors = Object.values(assignmentColors);
    const availableColors = COLORS.filter(color => 
      !usedColors.some(used => used.badge === color.badge)
    );

    // If we have available colors, use one of them; otherwise use any color
    const colorPool = availableColors.length > 0 ? availableColors : COLORS;
    const randomColor = colorPool[Math.floor(Math.random() * colorPool.length)];

    // Store the new color
    const updatedColors = {
      ...assignmentColors,
      [assignmentId]: randomColor
    };
    
    setAssignmentColors(updatedColors);
    
    try {
      localStorage.setItem(LOCAL_STORAGE_KEY, JSON.stringify(updatedColors));
    } catch (e) {
      console.error('Error saving colors to localStorage:', e);
    }

    return randomColor;
  };

  // Function to fetch pending assignments
  const fetchPendingAssignments = async (setLoadingState = true) => {
    try {
      if (setLoadingState) {
        setLoading(true);
      }
      
      // Fetch assignments
      const assignmentsResponse = await fetch(`${API_BASE}/assignments/`, {
        method: 'GET',
        headers: { 'Content-Type': 'application/json' },
        credentials: 'include',
      });

      if (!assignmentsResponse.ok) {
        throw new Error('Failed to fetch assignments');
      }

      const assignmentsResult = await assignmentsResponse.json();
      
      // Fetch students
      const studentsResponse = await fetch(`${API_BASE}/users/students`, {
        method: 'GET',
        headers: { 'Content-Type': 'application/json' },
        credentials: 'include',
      });

      if (!studentsResponse.ok) {
        throw new Error('Failed to fetch students');
      }

      const studentsResult = await studentsResponse.json();
      const students = studentsResult.users || [];
      
      // Process assignments and students
      const processedAssignments = [];
      
      // Student ID to MongoDB User ID mapping cache
      const userIdMappingCache = {};
      
      // Function to get MongoDB user ID from student ID
      const getMongoUserId = async (studentId) => {
        // Return from cache if available
        if (userIdMappingCache[studentId]) {
          return userIdMappingCache[studentId];
        }
        
        try {
          const userLookupResponse = await fetch(`${API_BASE}/users/student-lookup/${studentId}`, {
            method: 'GET',
            headers: { 'Content-Type': 'application/json' },
            credentials: 'include',
          });
          
          if (userLookupResponse.ok) {
            const userData = await userLookupResponse.json();
            userIdMappingCache[studentId] = userData.user_id;
            return userData.user_id;
          }
        } catch (error) {
          console.warn(`Could not map student ID ${studentId}: ${error.message}`);
        }
        
        userIdMappingCache[studentId] = studentId;
        return studentId;
      };
      
      // Map all student IDs to MongoDB user IDs
      await Promise.all(students.map(student => {
        const studentId = student.id;
        if (studentId && studentId !== 'N/A') {
          return getMongoUserId(studentId);
        }
        return Promise.resolve();
      }));
      
      // Process each assignment
      for (const assignment of assignmentsResult) {
        try {
          // Get all submissions for this assignment
          const submissionsMap = {};
          try {
            const submissionsUrl = `${API_BASE}/assignments/${assignment.id}/submissions`;
            const submissionsResponse = await fetch(submissionsUrl, {
              method: 'GET',
              headers: { 'Content-Type': 'application/json' },
              credentials: 'include',
            });
            
            if (submissionsResponse.ok) {
              const submissions = await submissionsResponse.json();
              submissions.forEach(sub => {
                submissionsMap[sub.user_id] = sub;
              });
            }
          } catch (subError) {
            console.warn(`Error fetching submissions for assignment ${assignment.id}: ${subError.message}`);
          }
          
          // Create student entries for each student
          const studentEntries = await Promise.all(students.map(async (student) => {
            const studentId = student.id;
            
            // Skip invalid student IDs
            if (!studentId || studentId === 'N/A') {
              return {
                studentId: studentId || 'N/A',
                studentName: student.name || "Unknown",
                section: student.section || "Unassigned",
                submissionTime: "-",
                status: "Not Submitted",
                score: `0/${assignment.points}`,
                submission: null
              };
            }
            
            // Get MongoDB user ID for this student
            const mongoUserId = userIdMappingCache[studentId] || studentId;
            
            // Check if we already have the submission
            const submission = submissionsMap[mongoUserId];
            
            // Default values for a student with no submission
            let status = "Not Submitted";
            let submissionTime = "-";
            let score = `0/${assignment.points}`;
            
            // Update values if there is a submission
            if (submission) {
              if (submission.status === "pending") {
                status = "Submitted";
              } else if (submission.status === "graded") {
                status = "Completed";
              } else if (submission.status === "late") {
                status = "Late Submitted";
              }
              
              if (submission.submitted_at) {
                submissionTime = new Date(submission.submitted_at).toLocaleString();
              }
              
              if (submission.score !== undefined) {
                score = `${submission.score}/${assignment.points}`;
              }
            }
            
            return {
              studentId: studentId,
              studentName: student.name || "Unknown",
              section: student.section || "Unassigned",
              submissionTime: submissionTime,
              status: status,
              score: score,
              submission: submission,
              assignmentId: assignment.id,
              assignmentTitle: assignment.title,
              dueDate: assignment.dueDate,
              points: assignment.points
            };
          }));
          
          const assignmentId = assignment.id;
          const badgeText = extractAssignmentId(assignment.title);
          
          // Filter out entries with duplicate student IDs
          const uniqueStudentEntries = studentEntries.reduce((unique, entry) => {
            if (!entry.studentId || entry.studentId === 'N/A') return unique;
            
            // Check if this student ID is already in the unique array
            const existingIndex = unique.findIndex(e => e.studentId === entry.studentId);
            if (existingIndex === -1) {
              // If not found, add to unique array
              unique.push(entry);
            }
            return unique;
          }, []);
          
          processedAssignments.push({
            ...assignment,
            badgeText: badgeText,
            color: getAssignmentColor(assignmentId),
            students: uniqueStudentEntries
          });
          
        } catch (assignmentError) {
          console.error(`Error processing assignment ${assignment.id}:`, assignmentError);
        }
      }
      
      // Extract all student assignments into a flat array for the table view
      const allPendingAssignments = [];
      processedAssignments.forEach(assignment => {
        assignment.students.forEach(student => {
          // Only add assignments that haven't been completed
          if (student.status !== "Completed") {
            allPendingAssignments.push({
              ...student,
              assignmentId: assignment.id,
              assignmentTitle: assignment.title,
              badgeText: assignment.badgeText,
              color: assignment.color,
              dueDate: assignment.dueDate,
              points: assignment.points || 10
            });
          }
        });
      });
      
      setPendingAssignments(allPendingAssignments);
      setError(null);
    } catch (err) {
      setError(err.message);
      setPendingAssignments([]);
    } finally {
      if (setLoadingState) {
        setLoading(false);
      }
    }
  };

  // Define fetchStudents first, before it's used
  const fetchStudents = async (setLoadingState = true) => {
    try {
      if (setLoadingState) {
        setLoading(true);
      }
      
      const response = await fetch(`${API_BASE}/users/students`, {
        credentials: 'include',
        headers: {
          'Accept': 'application/json',
          'X-User-Role': localStorage.getItem('userRole') || sessionStorage.getItem('userRole')
        }
      });
      
      if (!response.ok) {
        throw new Error(`Error: ${response.status}`);
      }
      
      const data = await response.json();
      if (data && data.users) {
        setStudents(data.users);
        setError(null);
      } else {
        throw new Error('Invalid data format received');
      }
    } catch (err) {
      setError('Failed to load students. Please try again later.');
      setStudents([]);
    } finally {
      if (setLoadingState) {
        setLoading(false);
      }
    }
  };

  // Function to fetch assignments data
  const fetchAssignments = async (setLoadingState = true) => {
    try {
      if (setLoadingState) {
        setLoading(true);
      }
      
      const response = await fetch(`${API_BASE}/assignments/`, {
        credentials: 'include',
        headers: {
          'Accept': 'application/json',
          'X-User-Role': localStorage.getItem('userRole') || sessionStorage.getItem('userRole')
        }
      });
      
      if (!response.ok) {
        throw new Error(`Error: ${response.status}`);
      }
      
      const data = await response.json();
      setAssignments(data);
      setError(null);
    } catch (err) {
      setError('Failed to load assignments. Please try again later.');
      setAssignments([]);
    } finally {
      if (setLoadingState) {
        setLoading(false);
      }
    }
  };

  // Function to fetch sections data
  const fetchSections = async (setLoadingState = true) => {
    try {
      if (setLoadingState) {
        setLoading(true);
      }
      
      const response = await fetch(`${API_BASE}/users/sections`, {
        credentials: 'include',
        headers: {
          'Accept': 'application/json',
          'X-User-Role': localStorage.getItem('userRole') || sessionStorage.getItem('userRole')
        }
      });
      
      if (!response.ok) {
        throw new Error(`Error: ${response.status}`);
      }
      
      const data = await response.json();
      setSections(data);
      setError(null);
    } catch (err) {
      setError('Failed to load sections. Please try again later.');
      setSections([]);
      console.error('Error fetching sections:', err);
    } finally {
      if (setLoadingState) {
        setLoading(false);
      }
    }
  };

  // Define handleReloadData next
  const handleReloadData = async () => {
    if (isReloading) return;
    
    setIsReloading(true);
    setLoading(true); // This will show the skeleton if not using isReloading flag
    
    try {
      if (activeView === 'students') {
        await fetchStudents(false); // Pass false to indicate this is a reload (don't set loading again)
      } else if (activeView === 'assignments') {
        await fetchAssignments(false);
      } else if (activeView === 'pending') {
        await fetchPendingAssignments(false);
      } else if (activeView === 'sections') {
        await fetchSections(false);
      }
    } catch (error) {
      setError('Failed to reload data. Please try again.');
    } finally {
      setIsReloading(false);
      setLoading(false);
    }
  };

  // Enhanced auth check that redirects unauthorized users to sign-in page
  useEffect(() => {
    const storedRole = localStorage.getItem('userRole') || sessionStorage.getItem('userRole');
    
    if (!authLoading) {
      if (authError || !storedRole) {
        // Redirect to sign-in if authentication error or no role stored
        router.push('/auth/signin');
      } else if (storedRole !== 'teacher') {
        // Redirect students to their dashboard
        router.push('/dashboard');
      }
    }
  }, [authLoading, authError, router]);

  useEffect(() => {
    const view = searchParams.get('view');
    if (view) {
      setActiveView(view);
    }
  }, [searchParams]);

  // Fetch data from the API based on active view
  useEffect(() => {
    if (activeView === 'students' && user && user.role === 'teacher') {
      fetchStudents();
    } else if (activeView === 'assignments') {
      fetchAssignments();
    } else if (activeView === 'pending') {
      fetchPendingAssignments();
    } else if (activeView === 'sections') {
      fetchSections();
    }
<<<<<<< HEAD
  }, [activeView]);
=======
    // Add other view data fetching here
  }, [activeView, user]);
>>>>>>> 34ec38c6

  // If we're loading auth or data, show skeleton
  if (authLoading || loading && !isReloading) {
    return <DashboardSkeleton />;
  }

  // If not authorized or not a teacher, this will be shown temporarily before redirect happens
  if (authError || (user && user.role !== 'teacher')) {
    return <DashboardSkeleton />;
  }

  // If no user data yet, show loading
  if (!user) {
    return <DashboardSkeleton />;
  }

  const handleStatClick = (statId) => {
    setActiveView(statId);
    setCurrentPage(1);
    setSortConfig({ key: null, direction: 'asc' });
    setSearchTerm('');
    setSelectedAssignment(null);
  };

  const handleSort = (key) => {
    setLoading(true);
    let direction = 'asc';
    if (sortConfig.key === key && sortConfig.direction === 'asc') {
      direction = 'desc';
    }
    setSortConfig({ key, direction });
    setTimeout(() => setLoading(false), 300);
  };

  const handleCreateAssignment = () => {
    setIsCreatingAssignment(true);
  };

  const handleAssignmentCreated = (newAssignment) => {
    setIsCreatingAssignment(false);
    handleReloadData();
  };

  const handleAssignmentSelect = (assignmentId, studentId) => {
    // Special case for refresh action
    if (assignmentId === 'refresh' && studentId === 'all') {
      handleReloadData();
      return;
    }
    
    setSelectedAssignment({ assignmentId, studentId });
  };

  const handleBackToList = () => {
    setSelectedAssignment(null);
  };

  const getViewData = () => {
    switch (activeView) {
      case 'students': return students;
      case 'assignments': return assignments;
      case 'pending': return pendingAssignments;
      case 'sections': return sections;
      default: return [];
    }
  };

  const getViewTitle = () => {
    switch (activeView) {
      case 'students': return 'Student Management';
      case 'assignments': return 'Assignment Management';
      case 'pending': return 'Pending Assignments';
      case 'sections': return 'Section Overview';
      default: return '';
    }
  };

  const getSortedAndFilteredData = () => {
    const data = getViewData();
    let filtered = data;

    if (searchTerm) {
      filtered = data.filter(item => {
        const searchableText = getSearchableText(item);
        return searchableText.toLowerCase().includes(searchTerm.toLowerCase());
      });
    }

    if (selectedSection !== 'all' && (activeView === 'students' || activeView === 'pending')) {
      filtered = filtered.filter(item => item.section === selectedSection);
    }

    if (sortConfig.key) {
      filtered.sort((a, b) => {
        const aValue = a[sortConfig.key];
        const bValue = b[sortConfig.key];
        if (aValue < bValue) return sortConfig.direction === 'asc' ? -1 : 1;
        if (aValue > bValue) return sortConfig.direction === 'asc' ? 1 : -1;
        return 0;
      });
    }

    return filtered;
  };

  const getCurrentPageData = () => {
    const filteredData = getSortedAndFilteredData();
    const startIndex = (currentPage - 1) * ITEMS_PER_PAGE;
    return filteredData.slice(startIndex, startIndex + ITEMS_PER_PAGE);
  };

  const getSearchableText = (item) => {
    switch (activeView) {
      case 'students': return `${item.name} ${item.id}`;
      case 'assignments': return `${item.title} ${item.chapter}`;
      case 'pending': return `${item.studentName} ${item.assignmentTitle}`;
      case 'sections': return `Section ${item.id}`;
      default: return '';
    }
  };

  const renderActiveView = () => {
    const currentData = getCurrentPageData();

    switch (activeView) {
      case 'students':
        return (
          <StudentTable 
            data={currentData}
            sortConfig={sortConfig}
            onSort={handleSort}
            loading={loading}
          />
        );
      case 'assignments':
        return (
          <AssignmentTable 
            data={currentData}
            sortConfig={sortConfig}
            onSort={handleSort}
            loading={loading}
            showCreateButton={false}
          />
        );
      case 'pending':
        return (
          <PendingAssignments 
            data={currentData}
            loading={loading}
            onAssignmentSelect={handleAssignmentSelect}
          />
        );
      case 'sections':
        return (
          <SectionView 
            data={currentData}
            sortConfig={sortConfig}
            onSort={handleSort}
            loading={loading}
          />
        );
      default:
        return null;
    }
  };

  const renderContent = () => {
    if (isCreatingAssignment) {
      return (
        <CreateAssignment 
          onBack={() => setIsCreatingAssignment(false)}
          onSuccess={handleAssignmentCreated}
        />
      );
    }
    
    if (loading && !isCreatingAssignment && !isReloading) {
      return <DashboardSkeleton />;
    }

    if (selectedAssignment) {
      return (
        <StudentAssignment 
          studentId={selectedAssignment.studentId}
          assignmentId={selectedAssignment.assignmentId}
          onBack={handleBackToList}
          onSubmissionUpdate={handleReloadData}
        />
      );
    }

    return (
      <main className="main-content">
        <div className="table-container">
          <div className="table-header">
            <div className="header-content">
              <div>
                <h2 className="table-title">{getViewTitle()}</h2>
                <p className="table-subtitle">
                  {`View and manage ${activeView} information`}
                </p>
              </div>
              {activeView === 'assignments' && (
                <button className="create-assignment-btn" onClick={handleCreateAssignment}>
                  <span className="plus-icon">+</span>
                  Create Assignment
                </button>
              )}
            </div>
          </div>

          <TableControls 
            activeView={activeView}
            searchTerm={searchTerm}
            selectedSection={selectedSection}
            onSearchChange={setSearchTerm}
            onSectionChange={setSelectedSection}
          />
          
          {error && <div className="error-message">{error}</div>}
          {renderActiveView()}

          <Pagination 
            currentPage={currentPage}
            totalItems={getSortedAndFilteredData().length}
            itemsPerPage={ITEMS_PER_PAGE}
            onPageChange={setCurrentPage}
            onReload={handleReloadData}
            isReloading={isReloading}
          />
        </div>
      </main>
    );
  };

  return (
    <div className="dashboard-container">
      <Stats 
        stats={stats.map(stat => ({
          ...stat,
          highlighted: stat.id === activeView,
          count: stat.id === 'students' ? students.length :
                 stat.id === 'assignments' ? assignments.length :
                 stat.id === 'pending' ? pendingAssignments.length :
                 stat.id === 'sections' ? sections.length : 0
        }))} 
        onStatClick={handleStatClick} 
      />
      {renderContent()}
    </div>
  );
};

export default TeacherDashboard;<|MERGE_RESOLUTION|>--- conflicted
+++ resolved
@@ -511,12 +511,8 @@
     } else if (activeView === 'sections') {
       fetchSections();
     }
-<<<<<<< HEAD
   }, [activeView]);
-=======
-    // Add other view data fetching here
-  }, [activeView, user]);
->>>>>>> 34ec38c6
+
 
   // If we're loading auth or data, show skeleton
   if (authLoading || loading && !isReloading) {

"use client";
import Loading from "@/app/loading";
import './register.css';
import Link from "next/link";
import { useState } from "react";
import axios from 'axios';
import { useRouter } from "next/navigation";
import Image from "next/image";

export default function Register() {
<<<<<<< HEAD
  const API_BASE = process.env.NEXT_PUBLIC_API_URL || 'http://localhost:8000';
=======
	  const API_BASE = process.env.NEXT_PUBLIC_API_URL || 'http://localhost:8000';
>>>>>>> 0b5ed544
  const router = useRouter();
  const [isLoading, setIsLoading] = useState(false);
  const [formData, setFormData] = useState({
    email: '',
    password: '',
    role: 'student',
    termsAccepted: false
  });
  const [error, setError] = useState('');
  const [success, setSuccess] = useState('');
  const [currentStep, setCurrentStep] = useState(1);

  // Handle input changes
  const handleChange = (e) => {
    const { name, value, type, checked } = e.target;
    setFormData(prev => ({
      ...prev,
      [name]: type === 'checkbox' ? checked : value
    }));
  };

  // Add role selection for teachers (you might want to restrict this or handle it differently)
  const handleRoleChange = (e) => {
    setFormData(prev => ({
      ...prev,
      role: e.target.value
    }));
  };

  // Handle form submission
  const handleSubmit = async (e) => {
    e.preventDefault();
    
    // Validate form
    if (!formData.termsAccepted) {
      setError('Please accept the terms and conditions');
      return;
    }

    // Show loading screen
    setIsLoading(true);
    setError('');
    setSuccess('');

    if (formData.password !== formData.confirmPassword) {
      setError('Passwords do not match');
      setIsLoading(false);
      return;
    }

    try {
      // Register the user
      const response = await axios.post(`${API_BASE}/auth/register`, {
        username: formData.email,
        password: formData.password,
        email: formData.email,
        role: formData.role
      });

      // If registration successful, automatically log them in
      const loginResponse = await axios.post(`${API_BASE}/auth/token`, {
        username: formData.email,
        password: formData.password,
      }, {
        withCredentials: true,
        headers: {
          'Content-Type': 'application/json',
        },
      });

      const { access_token } = loginResponse.data;
      sessionStorage.setItem('token', access_token);

      setSuccess('Registration successful! Redirecting...');

      // Redirect to profile page
      setTimeout(() => {
        router.push('/auth/profile');
      }, 1500);

    } catch (err) {
      console.error('Error during signup:', err);
      setError(err.response?.data?.detail || 'Registration failed. Please try again.');
      setIsLoading(false);
    }
  };

  // Show loading screen
  if (isLoading) {
    return <Loading />;
  }

  return (
    <div className="container">
      <main className="signin-card">
        <div className="progress-steps">
          <div className="step active">1</div>
          <div className="progress-line active"></div>
          <div className="step inactive">2</div>
          <div className="progress-line"></div>
          <div className="step inactive">3</div>
        </div>

        <form onSubmit={handleSubmit}>
          <div className="form-group">
            <label className="form-label">Email</label>
            <input
              type="email"
              name="email"
              className="form-input"
              value={formData.email}
              onChange={handleChange}
              required
              placeholder="Enter your Email"
              disabled={isLoading}
            />
          </div>

          <div className="form-group">
            <label className="form-label">Password</label>
            <input
              type="password"
              name="password"
              className="form-input"
              value={formData.password}
              onChange={handleChange}
              required
              placeholder="Enter your password"
              disabled={isLoading}
            />
          </div>

          <div className="form-group">
            <label className="form-label">Confirm Password</label>
            <input
              type="password"
              name="confirmPassword"
              className="form-input"
              value={formData.confirmPassword}
              onChange={handleChange}
              required
              placeholder="Enter your password again"
              disabled={isLoading}
            />
          </div>

          <div className="remember-me">
            <input 
              type="checkbox" 
              id="terms"
              name="termsAccepted"
              checked={formData.termsAccepted}
              onChange={handleChange}
              disabled={isLoading}
            />
            <label htmlFor="terms">I agree to the Terms and Conditions</label>
          </div>

          <button 
            type="submit" 
            className="btn btn-primary"
            disabled={isLoading}
          >
            {isLoading ? 'REGISTERING...' : 'REGISTER'}
          </button>

          <button 
            type="button" 
            className="btn btn-google"
            disabled={isLoading}
          >
            <img 
              className="google-icon" 
              src="https://res.cloudinary.com/dstl8qazf/image/upload/v1738324966/7123025_logo_google_g_icon_1_apq8zk.png"
              alt="Google"
            />
            <span>REGISTER WITH GOOGLE</span>
          </button>

          {error && <div className="error-message">{error}</div>}
          {success && <div className="success-message">{success}</div>}

          <div className="signin-link">
            Already have an account?{' '}
            <Link href="/auth/signin">Sign In</Link>
          </div>
        </form>
      </main>
    </div>
  );
}<|MERGE_RESOLUTION|>--- conflicted
+++ resolved
@@ -8,11 +8,8 @@
 import Image from "next/image";
 
 export default function Register() {
-<<<<<<< HEAD
   const API_BASE = process.env.NEXT_PUBLIC_API_URL || 'http://localhost:8000';
-=======
-	  const API_BASE = process.env.NEXT_PUBLIC_API_URL || 'http://localhost:8000';
->>>>>>> 0b5ed544
+
   const router = useRouter();
   const [isLoading, setIsLoading] = useState(false);
   const [formData, setFormData] = useState({

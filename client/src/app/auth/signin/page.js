--- conflicted
+++ resolved
@@ -18,15 +18,12 @@
   });
   const [error, setError] = useState('');
   const [success, setSuccess] = useState('');
-<<<<<<< HEAD
   const [googleRedirectInfo, setGoogleRedirectInfo] = useState(null);
-=======
   const [showTULogin, setShowTULogin] = useState(false);
   const [tuFormData, setTuFormData] = useState({
     username: '',
     password: ''
   });
->>>>>>> 0b5ed544
 
   const handleChange = (e) => {
     const { name, value, type, checked } = e.target;
@@ -36,7 +33,6 @@
     }));
   };
 
-<<<<<<< HEAD
   // Add effect to check if redirected from Google OAuth
   useEffect(() => {
     // Check for Google auth redirect data in URL hash or query params
@@ -60,7 +56,6 @@
   const googleSignin = async (e) => {
     e.preventDefault();
     console.log("Starting Google sign in")
-=======
   const handleTUChange = (e) => {
     const { name, value } = e.target;
     setTuFormData(prev => ({
@@ -72,16 +67,13 @@
   const googleSignin = async (e) => {
     e.preventDefault();
     console.log("This is google sign in");
->>>>>>> 0b5ed544
 
     try {
       window.location.href = `${API_BASE}/auth/google`;
     } catch (err) {
       console.error('Error during google login request');
     }
-<<<<<<< HEAD
   }
-=======
   };
 
   const tuSignin = async (e) => {
@@ -128,7 +120,6 @@
       setIsLoading(false);
     }
   };
->>>>>>> 0b5ed544
 
   const handleSubmit = async (e) => {
     e.preventDefault();
@@ -191,7 +182,6 @@
       setTimeout(() => {
         // If teacher, go directly to teacher dashboard
         if (role === 'teacher') {
-<<<<<<< HEAD
           console.log('Redirecting to teacher dashboard...');
           router.push('/teacher/dashboard');
         } 
@@ -201,7 +191,6 @@
         }
         // If student with partial profile (has student_id and section but no skill_level)
         else if (userData.student_id && userData.section) {
-=======
           console.log('Redirecting to teacher dashboard...'); // Debug log
           // router.push('/teacher/dashboard');
           router.push('/coding');
@@ -209,7 +198,6 @@
           // router.push('/dashboard');
           router.push('/coding');
         } else {
->>>>>>> 0b5ed544
           router.push('/auth/level');
         }
         // If student without profile, go to profile page

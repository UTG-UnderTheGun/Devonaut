--- conflicted
+++ resolved
@@ -8,11 +8,7 @@
 import Loading from "@/app/loading";
 
 export default function Login() {
-<<<<<<< HEAD
-	const API_BASE = process.env.NEXT_PUBLIC_API_URL || 'http://localhost:8000';
-=======
   const API_BASE = process.env.NEXT_PUBLIC_API_URL || 'http://localhost:8000';
->>>>>>> f4db97dd
   const router = useRouter();
   const [isLoading, setIsLoading] = useState(false);
   const [formData, setFormData] = useState({

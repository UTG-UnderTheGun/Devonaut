import { useState, useEffect } from 'react';
import axios from 'axios';
import { useRouter } from 'next/navigation';
import { usePathname } from 'next/navigation';
/**
 * A custom React hook for handling user authentication and role-based access
 * 
 * This hook performs an authentication check on mount by making a request to the
 * backend API endpoint. It manages the authenticated user's state and handles
 * unauthorized scenarios by redirecting to the sign-in page.
 * 
 * @example
 * // Basic usage in a component
 * function MyProtectedComponent() {
 *   const { user, error } = useAuth();
 *   
 *   if (error) return <p>Authentication error</p>;
 *   if (!user) return <p>Loading...</p>;
 *   
 *   return <div>Welcome, {user.name}!</div>;
 * }
 * // or just
 * useAuth()
 * 
 * @description
 * The hook automatically:
 * - Checks authentication status on component mount
 * - Redirects to sign-in page if not authenticated
 * - Stores user data in state if authenticated
 * - Uses withCredentials to send cookies with the request
 */
const useAuth = (allowedRoles = null) => {
  const API_BASE = process.env.NEXT_PUBLIC_API_URL || 'http://localhost:8000';
  const [user, setUser] = useState(null);
  const [error, setError] = useState(null);
  const [isLoading, setIsLoading] = useState(true);
  const router = useRouter();
  const pathname = usePathname();
  useEffect(() => {
    const checkAuth = async () => {
      try {
<<<<<<< HEAD
        const storedRole = localStorage.getItem('userRole') || sessionStorage.getItem('userRole');

        // Enforce teacher access restriction for student pages
        if (storedRole === 'teacher' && 
            (pathname.startsWith('/dashboard') || pathname.includes('/auth/level'))) {
          router.push('/teacher/dashboard');
          setIsLoading(false);
          return;
        }

        // Enforce student restriction for teacher pages
        if (storedRole !== 'teacher' && pathname.startsWith('/teacher')) {
=======
        console.log('Checking auth for path:', pathname);
        // Get stored role
        const storedRole = localStorage.getItem('userRole') || sessionStorage.getItem('userRole');
        console.log('Stored role:', storedRole);
        if (pathname.startsWith('/teacher') && storedRole !== 'teacher') {
          console.log('Unauthorized: Not a teacher, redirecting to dashboard');
>>>>>>> 0b5ed544
          router.push('/dashboard');
          setError('Unauthorized access - Teacher role required');
          setIsLoading(false);
          return;
        }
<<<<<<< HEAD

        const response = await axios.get(`${API_BASE}/api/users/me`, {
=======
        const response = await axios.get(`${API_BASE}/users/me`, {
>>>>>>> 0b5ed544
          withCredentials: true,
          headers: {
            'X-User-Role': storedRole
          }
        });
        
        const userData = response.data;
        const userWithRole = {
          ...userData,
          role: storedRole
        };
        
        setUser(userWithRole);
<<<<<<< HEAD

        // Special handling for teachers - skip profile completion checks
        if (storedRole === 'teacher') {
          if (pathname.includes('/auth/profile') || pathname.includes('/auth/level')) {
            router.push('/teacher/dashboard');
            return;
          }
        } else {
          // For students, check if profile is complete
          const needsProfile = !userData.student_id || !userData.section || !userData.skill_level;
          
          if (needsProfile && 
              !pathname.includes('/auth/profile') && 
              !pathname.includes('/auth/level')) {
            router.push('/auth/profile');
            return;
          }
        }

=======
>>>>>>> 0b5ed544
        if (allowedRoles && !allowedRoles.includes(storedRole)) {
          if (storedRole === 'teacher') {
            router.push('/teacher/dashboard');
          } else {
            router.push('/dashboard');
          }
          setError('Unauthorized access');
          return;
        }
      } catch (err) {
        setError('Not authenticated');
        
        if (!pathname.includes('/auth/')) {
          router.push('/auth/signin');
        }
      } finally {
        setIsLoading(false);
      }
    };
    checkAuth();
  }, [router, pathname, allowedRoles]);
  return { user, error, isLoading };
};
export default useAuth;<|MERGE_RESOLUTION|>--- conflicted
+++ resolved
@@ -39,7 +39,6 @@
   useEffect(() => {
     const checkAuth = async () => {
       try {
-<<<<<<< HEAD
         const storedRole = localStorage.getItem('userRole') || sessionStorage.getItem('userRole');
 
         // Enforce teacher access restriction for student pages
@@ -52,25 +51,15 @@
 
         // Enforce student restriction for teacher pages
         if (storedRole !== 'teacher' && pathname.startsWith('/teacher')) {
-=======
-        console.log('Checking auth for path:', pathname);
-        // Get stored role
-        const storedRole = localStorage.getItem('userRole') || sessionStorage.getItem('userRole');
-        console.log('Stored role:', storedRole);
-        if (pathname.startsWith('/teacher') && storedRole !== 'teacher') {
-          console.log('Unauthorized: Not a teacher, redirecting to dashboard');
->>>>>>> 0b5ed544
+
           router.push('/dashboard');
           setError('Unauthorized access - Teacher role required');
           setIsLoading(false);
           return;
         }
-<<<<<<< HEAD
 
         const response = await axios.get(`${API_BASE}/api/users/me`, {
-=======
-        const response = await axios.get(`${API_BASE}/users/me`, {
->>>>>>> 0b5ed544
+
           withCredentials: true,
           headers: {
             'X-User-Role': storedRole
@@ -84,7 +73,6 @@
         };
         
         setUser(userWithRole);
-<<<<<<< HEAD
 
         // Special handling for teachers - skip profile completion checks
         if (storedRole === 'teacher') {
@@ -104,8 +92,6 @@
           }
         }
 
-=======
->>>>>>> 0b5ed544
         if (allowedRoles && !allowedRoles.includes(storedRole)) {
           if (storedRole === 'teacher') {
             router.push('/teacher/dashboard');

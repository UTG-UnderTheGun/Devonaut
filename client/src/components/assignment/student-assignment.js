// student-assignment.js
'use client';
import { useState, useEffect, useRef } from 'react';
import { useRouter } from 'next/navigation';
import './student-assignment.css';

// Mock data to use when API calls fail
const mockAssignment = {
  id: 'assign123',
  title: 'Python Programming Assignment',
  chapter: 'Chapter 6: Control Structures',
  dueDate: '2025-02-14T23:59:00',
  points: 50,
  created_by: 'teacher1',
  exercises: [
    {
      id: 1,
      title: 'การคำนวณและการแสดงผลตัวแปร',
      description: 'โปรแกรมต่อไปนี้จะแสดงผลลัพธ์อะไร?',
      type: 'output',
      points: 5,
      code: "x = 3\ny = 5\na = x + y * (5 + 1)\nb = y + 16 // x\nprint(x, a, b)"
    },
    {
      id: 2,
      title: 'การรับอินพุตและฟอร์แมตสตริง',
      description: 'โปรแกรมต่อไปนี้จะแสดงผลลัพธ์อะไร? สมมติว่าผู้ใช้ป้อนค่า 1 และ 5 ตามลำดับ',
      type: 'output',
      points: 5,
      code: "x = int(input('Enter x: '))\ny = int(input('Enter y: '))\nprint(f'{x+10*5:.2f}', end='-')\nx = 3\nprint(f'{x+y**2:.2f}')"
    },
    {
      id: 11,
      title: 'การคำนวณสมการทางคณิตศาสตร์',
      description: 'เติมโค้ดในช่องว่างเพื่อคำนวณสมการ z = (x+1)²/2(y-1)³',
      type: 'fill',
      points: 10,
      code: "x = int(input('Enter x: '))\ny = int(input('Enter y: '))\nz = ____"
    },
    {
      id: 12,
      title: 'พื้นที่และเส้นรอบวงของวงกลม',
      description: 'เขียนโปรแกรมเพื่อคำนวณหาพื้นที่ของวงกลม (πr²) และเส้นรอบวง (2πr) โดยกำหนดให้ π มีค่าเท่ากับ 3.14 ต้องใช้ Named Constants และแสดงผลลัพธ์เป็นทศนิยม 3 ตำแหน่ง',
      type: 'coding',
      points: 15,
      code: "# เขียนโค้ดของคุณที่นี่"
    }
  ]
};

const mockSubmission = {
  id: 'sub456',
  assignment_id: 'assign123',
  user_id: 'student123',
  username: 'Wuttiphut Devonaut',
  section: '760001',
  status: 'pending',
  submitted_at: '2025-02-04T21:34:00',
  answers: {
    1: "3 33 8",
    2: "51.00-28.00",
    11: "(x+1)**2/(2*(y-1)**3)",
    12: "PI = 3.14\nr = float(input('Enter radius: '))\narea = PI * r * r\ncircumference = 2 * PI * r\nprint(f'Area: {area:.3f}')\nprint(f'Circumference: {circumference:.3f}')"
  },
  comments: []
};

const mockCodeHistory = [
  {
    id: 'hist1',
    user_id: 'student123',
    problem_index: 'assign123',
    action_type: 'run',
    code: "x = 3\ny = 5\na = x + y * (5 + 1)\nb = y + 16 // x\nprint(x, a, b)",
    created_at: '2025-02-04T20:30:00'
  },
  {
    id: 'hist2',
    user_id: 'student123',
    problem_index: 'assign123',
    action_type: 'run',
    code: "x = int(input('Enter x: '))\ny = int(input('Enter y: '))\nprint(f'{x+10*5:.2f}', end='-')\nx = 3\nprint(f'{x+y**2:.2f}')",
    created_at: '2025-02-04T20:45:00'
  },
  {
    id: 'hist3',
    user_id: 'student123',
    problem_index: 'assign123',
    action_type: 'run',
    code: "x = int(input('Enter x: '))\ny = int(input('Enter y: '))\nz = (x+1)**2/(2*(y-1)**3)",
    created_at: '2025-02-04T21:00:00'
  },
  {
    id: 'hist4',
    user_id: 'student123',
    problem_index: 'assign123',
    action_type: 'run',
    code: "PI = 3.14\nr = float(input('Enter radius: '))\narea = PI * r * r\ncircumference = 2 * PI * r\nprint(f'Area: {area:.3f}')\nprint(f'Circumference: {circumference:.3f}')",
    created_at: '2025-02-04T21:20:00'
  },
  {
    id: 'hist5',
    user_id: 'student123',
    problem_index: 'assign123',
    action_type: 'submission',
    code: "PI = 3.14\nr = float(input('Enter radius: '))\narea = PI * r * r\ncircumference = 2 * PI * r\nprint(f'Area: {area:.3f}')\nprint(f'Circumference: {circumference:.3f}')",
    created_at: '2025-02-04T21:34:00'
  }
];

const mockKeystrokeHistory = [
  {
    day: '2025-02-01',
    count: 12,
    action_type: 'keystroke',
    problem_index: 'assign123'
  },
  {
    day: '2025-02-02',
    count: 5,
    action_type: 'run',
    problem_index: 'assign123'
  },
  {
    day: '2025-02-03',
    count: 8,
    action_type: 'keystroke',
    problem_index: 'assign123'
  },
  {
    day: '2025-02-04',
    count: 15,
    action_type: 'run',
    problem_index: 'assign123'
  },
  {
    day: '2025-02-04',
    count: 1,
    action_type: 'submission',
    problem_index: 'assign123'
  }
];

// Mock data for exercises
const mockExercises = [
  {
    id: 1,
    title: 'การคำนวณพื้นที่วงกลม',
    description: 'เขียนโปรแกรมคำนวณพื้นที่วงกลม โดยรับค่ารัศมีจากผู้ใช้ และแสดงผลพื้นที่เป็นทศนิยม 2 ตำแหน่ง',
    type: 'coding',
    points: 10,
    code: "PI = 3.14\nr = float(input('Enter radius: '))\narea = PI * r * r\nprint(f'Area: {area:.2f}')"
  },
  {
    id: 2,
    title: 'การแสดงผลลัพธ์',
    description: 'โปรแกรมต่อไปนี้จะแสดงผลลัพธ์อะไร?',
    type: 'output',
    points: 5,
    code: "x = 5\ny = 3\nprint(x + y * 2)\nprint((x + y) * 2)"
  },
  {
    id: 3,
    title: 'การเติมคำในช่องว่าง',
    description: 'เติมโค้ดในช่องว่างเพื่อให้โปรแกรมทำงานได้ถูกต้อง',
    type: 'fill',
    points: 8,
    code: "def calculate_average(numbers):\n    total = ____\n    for num in numbers:\n        total += num\n    return total / ____"
  }
];

// Mock data for student answers
const mockAnswers = {
  1: "PI = 3.14\nr = float(input('Enter radius: '))\narea = PI * r * r\nprint(f'Area: {area:.2f}')",
  2: "11\n16",
  3: "0\nlen(numbers)"
};

// Mock data for AI chat history by exercise
const mockAiChatHistory = {
  1: [
    {
      id: 1,
      timestamp: '2024-02-20T10:30:00',
      role: 'student',
      content: 'ช่วยอธิบายการคำนวณพื้นที่วงกลมหน่อยครับ'
    },
    {
      id: 2,
      timestamp: '2024-02-20T10:30:15',
      role: 'ai',
      content: 'พื้นที่วงกลมคำนวณจากสูตร πr² โดยที่ π มีค่าประมาณ 3.14 และ r คือรัศมีของวงกลม'
    },
    {
      id: 3,
      timestamp: '2024-02-20T10:35:00',
      role: 'student',
      content: 'แล้วการแสดงผลทศนิยม 2 ตำแหน่งทำยังไงครับ?'
    },
    {
      id: 4,
      timestamp: '2024-02-20T10:35:10',
      role: 'ai',
      content: 'ใช้ f-string กับ format specifier เช่น f\'{number:.2f}\' จะแสดงทศนิยม 2 ตำแหน่ง'
    }
  ],
  2: [
    {
      id: 5,
      timestamp: '2024-02-20T10:40:00',
      role: 'student',
      content: 'ลำดับการคำนวณในโจทย์นี้เป็นยังไงครับ?'
    },
    {
      id: 6,
      timestamp: '2024-02-20T10:40:15',
      role: 'ai',
      content: 'ในบรรทัดแรก x + y * 2 จะคำนวณ y * 2 ก่อน แล้วค่อยบวกกับ x ส่วนบรรทัดที่สอง (x + y) * 2 จะคำนวณในวงเล็บก่อน แล้วค่อยคูณ 2'
    },
    {
      id: 7,
      timestamp: '2024-02-20T10:45:00',
      role: 'student',
      content: 'การคำนวณค่าเฉลี่ยต้องเริ่มต้น total ด้วยอะไรครับ?'
    },
    {
      id: 8,
      timestamp: '2024-02-20T10:45:10',
      role: 'ai',
      content: 'ต้องเริ่มต้น total ด้วย 0 เพื่อให้สามารถบวกค่าเข้าไปทีละตัวได้ และหารด้วยจำนวนตัวเลขทั้งหมด (len(numbers))'
    }
  ],
  3: [
    {
      id: 9,
      timestamp: '2024-02-20T10:50:00',
      role: 'student',
      content: 'การคำนวณค่าเฉลี่ยต้องเริ่มต้น total ด้วยอะไรครับ?'
    },
    {
      id: 10,
      timestamp: '2024-02-20T10:50:10',
      role: 'ai',
      content: 'ต้องเริ่มต้น total ด้วย 0 เพื่อให้สามารถบวกค่าเข้าไปทีละตัวได้ และหารด้วยจำนวนตัวเลขทั้งหมด (len(numbers))'
    }
  ]
};

// Mock data for coding activity by exercise
const mockCodingActivity = {
  1: [
    {
      id: 1,
      timestamp: '2024-02-20T10:25:00',
      action: 'start',
      exerciseId: 1
    },
    {
      id: 2,
      timestamp: '2024-02-20T10:28:00',
      action: 'run',
      exerciseId: 1,
      code: "PI = 3.14\nr = float(input('Enter radius: '))\narea = PI * r * r\nprint(area)"
    },
    {
      id: 3,
      timestamp: '2024-02-20T10:30:00',
      action: 'chat',
      exerciseId: 1
    },
    {
      id: 4,
      timestamp: '2024-02-20T10:32:00',
      action: 'edit',
      exerciseId: 1,
      code: "PI = 3.14\nr = float(input('Enter radius: '))\narea = PI * r * r\nprint(f'Area: {area:.2f}')"
    },
    {
      id: 5,
      timestamp: '2024-02-20T10:33:00',
      action: 'submit',
      exerciseId: 1
    }
  ],
  2: [
    {
      id: 6,
      timestamp: '2024-02-20T10:35:00',
      action: 'start',
      exerciseId: 2
    },
    {
      id: 7,
      timestamp: '2024-02-20T10:37:00',
      action: 'run',
      exerciseId: 2,
      code: "x = 5\ny = 3\nprint(x + y * 2)\nprint((x + y) * 2)"
    },
    {
      id: 8,
      timestamp: '2024-02-20T10:40:00',
      action: 'chat',
      exerciseId: 2
    },
    {
      id: 9,
      timestamp: '2024-02-20T10:42:00',
      action: 'submit',
      exerciseId: 2
    }
  ],
  3: [
    {
      id: 10,
      timestamp: '2024-02-20T10:43:00',
      action: 'start',
      exerciseId: 3
    },
    {
      id: 11,
      timestamp: '2024-02-20T10:44:00',
      action: 'edit',
      exerciseId: 3,
      code: "def calculate_average(numbers):\n    total = 0\n    for num in numbers:\n        total += num\n    return total / len(numbers)"
    },
    {
      id: 12,
      timestamp: '2024-02-20T10:45:00',
      action: 'chat',
      exerciseId: 3
    },
    {
      id: 13,
      timestamp: '2024-02-20T10:46:00',
      action: 'submit',
      exerciseId: 3
    }
  ]
};

<<<<<<< HEAD
// Replace mockAiChatHistory with empty initial state
const initialAiChatHistory = {};

const StudentAssignment = ({ studentId, assignmentId }) => {
=======
// Skeleton loading component
const AssignmentSkeleton = () => {
  return (
    <div className="student-assignment coding-container create-assignment-container skeleton-assignment">
      <div className="back-button-container">
        <div className="back-button">← Back to List</div>
      </div>
      
      <div className="skeleton skeleton-header"></div>
      <div className="skeleton skeleton-subheader"></div>
      
      <div className="skeleton-info-panel">
        <div className="skeleton skeleton-info-title"></div>
        <div className="skeleton-info-grid">
          {[1, 2, 3, 4, 5, 6].map(i => (
            <div key={i} className="skeleton-info-item">
              <div className="skeleton skeleton-label"></div>
              <div className="skeleton skeleton-value"></div>
            </div>
          ))}
        </div>
      </div>
      
      <div className="skeleton-tab-nav">
        {[1, 2, 3, 4].map(i => (
          <div key={i} className="skeleton skeleton-tab"></div>
        ))}
      </div>
      
      <div className="skeleton-content">
        <div className="skeleton-main-content">
          <div className="skeleton" style={{ height: '1.5rem', width: '30%', marginBottom: '1rem' }}></div>
          <div className="skeleton" style={{ height: '1rem', width: '100%', marginBottom: '0.5rem' }}></div>
          <div className="skeleton" style={{ height: '1rem', width: '90%', marginBottom: '0.5rem' }}></div>
          <div className="skeleton" style={{ height: '1rem', width: '95%', marginBottom: '0.5rem' }}></div>
          <div className="skeleton" style={{ height: '8rem', width: '100%', marginTop: '1.5rem' }}></div>
        </div>
        
        <div className="skeleton-feedback">
          <div className="skeleton skeleton-feedback-title"></div>
          <div className="skeleton skeleton-feedback-input"></div>
          <div className="skeleton skeleton-button"></div>
        </div>
      </div>
    </div>
  );
};

const StudentAssignment = ({ studentId, assignmentId, onBack, onSubmissionUpdate }) => {
>>>>>>> 3c75ac64
  const router = useRouter();
  const [assignment, setAssignment] = useState(null);
  const [submission, setSubmission] = useState(null);
  const [codeHistory, setCodeHistory] = useState([]);
  const [keystrokeHistory, setKeystrokeHistory] = useState([]);
  const [aiChatHistory, setAiChatHistory] = useState({});
  const [activeTab, setActiveTab] = useState('exercises');
  const [currentExerciseIndex, setCurrentExerciseIndex] = useState(0);
  const [error, setError] = useState(null);
  const [score, setScore] = useState('');
  const [feedback, setFeedback] = useState('');
  const [isSubmitting, setIsSubmitting] = useState(false);
  const [timelinePosition, setTimelinePosition] = useState(0);
  const [exercises, setExercises] = useState([]);
  const [answers, setAnswers] = useState({});
  const [codingActivity, setCodingActivity] = useState({});
  const [checkedCodeHistory, setCheckedCodeHistory] = useState(false);
  const userIdRef = useRef(studentId);
  const [mongoUserIdRef, setMongoUserIdRef] = useState(null);

  const fetchData = async () => {
    try {
      // Define API base URL
      const API_BASE = process.env.NEXT_PUBLIC_API_URL || 'http://localhost:8000';
      
      // Fetch assignment details
      const assignmentResponse = await fetch(`${API_BASE}/assignments/${assignmentId}`, {
        method: 'GET',
        headers: { 'Content-Type': 'application/json' },
        credentials: 'include',
      });
      
      if (!assignmentResponse.ok) {
        throw new Error(`Failed to fetch assignment: ${assignmentResponse.status}`);
      }
      
      const assignmentData = await assignmentResponse.json();
      setAssignment(assignmentData);
      console.log("Assignment loaded successfully:", assignmentData);
      
      // Set exercises from assignment data
      if (assignmentData.exercises && assignmentData.exercises.length > 0) {
        setExercises(assignmentData.exercises);
        
        // เพิ่ม log เพื่อตรวจสอบประเภทของแต่ละข้อ
        console.log("EXERCISE TYPES:");
        assignmentData.exercises.forEach((ex, idx) => {
          console.log(`Exercise ${idx+1} (ID: ${ex.id}) - Type: ${ex.type}`);
        });
      } else {
        setExercises(mockExercises); // Fallback to mock if no exercises
        console.warn("No exercises found in assignment data, using mock data");
      }
      
      // First, look up the user by student_id to get the MongoDB user_id
      let mongoUserId = studentId; // Default to using the provided ID
      
      try {
        const userLookupResponse = await fetch(`${API_BASE}/users/student-lookup/${studentId}`, {
          method: 'GET',
          headers: { 'Content-Type': 'application/json' },
          credentials: 'include',
        });
        
        if (userLookupResponse.ok) {
          const userData = await userLookupResponse.json();
          mongoUserId = userData.user_id; // Use the MongoDB user_id for submission lookup
          setMongoUserIdRef(userData.user_id); // Store MongoDB user ID in ref
          console.log(`Mapped student_id ${studentId} to MongoDB user_id ${mongoUserId}`);
        } else {
          // If lookup fails, continue with the original studentId
          setMongoUserIdRef(studentId); // Store student ID as fallback
          console.warn(`Could not find user with student_id ${studentId}, using ID as-is`);
        }
      } catch (userLookupError) {
        console.error("Error looking up user:", userLookupError);
        // Continue with original ID
      }
      
      // Fetch student submission using the MongoDB user_id
      try {
        const submissionResponse = await fetch(`${API_BASE}/assignments/${assignmentId}/submission/${mongoUserId}`, {
          method: 'GET',
          headers: { 'Content-Type': 'application/json' },
          credentials: 'include',
        });
        
        if (submissionResponse.ok) {
          const submissionData = await submissionResponse.json();
          setSubmission(submissionData);
          console.log("Submission loaded successfully:", submissionData);
          
          // ดึงคำตอบจาก submission โดยตรง ง่ายๆ
          if (submissionData.answers) {
            console.log("RAW SUBMISSION ANSWERS:", submissionData.answers);
            setAnswers(submissionData.answers);
          } else {
            console.warn("No answers found in submission data");
            setAnswers({});
          }
        } else {
          // If submission not found, create a placeholder
          console.log("No submission found, creating placeholder");
          setSubmission({
            id: null,
            assignment_id: assignmentId,
            user_id: mongoUserId,
            username: "Unknown Student",
            section: "Unknown",
            status: "pending",
            submitted_at: null,
            answers: {},
            comments: []
          });
        }
      } catch (submissionError) {
        console.error("Error fetching submission:", submissionError);
        // Use mock data as fallback
        setSubmission(mockSubmission);
        setAnswers(mockAnswers);
      }
      
      // Try to fetch detailed keystroke timeline first
      try {
        const keystrokeTimelineResponse = await fetch(
          `${API_BASE}/code/keystrokes/${mongoUserId}/${assignmentId}/timeline`, {
          method: 'GET',
          headers: { 'Content-Type': 'application/json' },
          credentials: 'include',
        });
        
        if (keystrokeTimelineResponse.ok) {
          const timelineData = await keystrokeTimelineResponse.json();
          console.log("Keystroke timeline loaded successfully:", timelineData);
          
          // Process timeline data into coding activity format
          const activity = {};
          
          // First initialize all exercises with empty arrays
          if (assignmentData.exercises && assignmentData.exercises.length > 0) {
            assignmentData.exercises.forEach(exercise => {
              activity[exercise.id] = [];
              // Also initialize with string versions of ID to handle different ID types
              activity[String(exercise.id)] = [];
            });
            
            // Log all available keystroke data for debugging
            console.log("TIMELINE DATA DUMP - ALL ENTRIES:", timelineData.map(item => ({
              problem_index: item.problem_index,
              exercise_id: item.exercise_id,
              timestamp: item.timestamp && item.timestamp.substring(0, 19)
            })));
            
            // Process each exercise
            assignmentData.exercises.forEach(exercise => {
              console.log(`Processing timeline data for exercise ${exercise.id} (${typeof exercise.id})`);
              
              // Make a more flexible matcher function
              const matchesExercise = (item) => {
                const exerciseId = exercise.id;
                const strExerciseId = String(exerciseId);
                const itemProblemIndex = item.problem_index !== undefined ? item.problem_index : null;
                const itemExerciseId = item.exercise_id !== undefined ? item.exercise_id : null;
                
                // Try all possible matching combinations
                return (
                  // Direct match on problem_index
                  itemProblemIndex === exerciseId ||
                  // String match on problem_index
                  String(itemProblemIndex) === strExerciseId ||
                  // Number match if problem_index is numeric string
                  (typeof itemProblemIndex === 'string' && !isNaN(parseInt(itemProblemIndex)) && 
                   parseInt(itemProblemIndex) === exerciseId) ||
                  // Direct match on exercise_id
                  itemExerciseId === exerciseId ||
                  // String match on exercise_id
                  String(itemExerciseId) === strExerciseId ||
                  // Number match if exercise_id is numeric string
                  (typeof itemExerciseId === 'string' && !isNaN(parseInt(itemExerciseId)) && 
                   parseInt(itemExerciseId) === exerciseId)
                );
              };
              
              // Filter timeline entries for this exercise using our flexible matcher
              const exerciseTimeline = timelineData.filter(matchesExercise);
              
              console.log(`Found ${exerciseTimeline.length} timeline entries for exercise ${exercise.id}`);
              
              if (exerciseTimeline.length > 0) {
                // Log some sample data
                console.log("Sample timeline entry:", exerciseTimeline[0]);
                
              // Map to the format expected by the UI
                const timelineEntries = exerciseTimeline.map((item, index) => ({
                id: index + 1,
                  timestamp: item.timestamp || new Date().toISOString(),
                  action: item.action_type || 'keystroke',
                  exerciseId: exercise.id,
                  code: item.code || '',
                  changes: item.changes || null
                }));
                
                // Sort entries by timestamp
                timelineEntries.sort((a, b) => new Date(a.timestamp) - new Date(b.timestamp));
                
                // Store timeline under both string and number keys to ensure it's found
                activity[exercise.id] = timelineEntries;
                activity[String(exercise.id)] = timelineEntries;
                
                console.log(`Processed ${timelineEntries.length} timeline entries for exercise ${exercise.id}`);
              }
            });
            
            setCodingActivity(activity);
            console.log("FINAL ACTIVITY STRUCTURE:", Object.keys(activity).map(key => ({
              key: key,
              entries: activity[key] ? activity[key].length : 0
            })));
          }
        } else {
          // If timeline API fails, try to fetch individual keystroke data
          console.log("Keystroke timeline API failed, trying to fetch raw keystroke data");
          try {
            const rawKeystrokesResponse = await fetch(
              `${API_BASE}/code/keystrokes/${mongoUserId}/${assignmentId}`, {
              method: 'GET',
              headers: { 'Content-Type': 'application/json' },
              credentials: 'include',
            });
            
            if (rawKeystrokesResponse.ok) {
              const keystrokesData = await rawKeystrokesResponse.json();
              console.log("Raw keystrokes loaded successfully:", keystrokesData);
              
              // Process raw keystrokes into coding activity format
              const activity = {};
              
              if (assignmentData.exercises && assignmentData.exercises.length > 0) {
                assignmentData.exercises.forEach(exercise => {
                  // Filter keystrokes for this exercise - with better matching
                  const exerciseKeystrokes = keystrokesData.filter(item => {
                    // Check problem_index match
                    const problemIndexMatch = 
                      (item.problem_index === exercise.id) || 
                      (item.problem_index !== null && parseInt(item.problem_index) === parseInt(exercise.id)) ||
                      (String(item.problem_index) === String(exercise.id));
                    
                    // Check exercise_id match as fallback
                    const exerciseIdMatch = item.exercise_id && 
                      (item.exercise_id === exercise.id || 
                       String(item.exercise_id) === String(exercise.id));
                       
                    return problemIndexMatch || exerciseIdMatch;
                  });
                  
                  console.log(`Found ${exerciseKeystrokes.length} keystrokes for exercise ${exercise.id}`);
                  
                  if (exerciseKeystrokes.length > 0) {
                    // Sort by timestamp
                    exerciseKeystrokes.sort((a, b) => {
                      return new Date(a.timestamp) - new Date(b.timestamp);
                    });
                    
                    // Map to the format expected by the UI
                    activity[exercise.id] = exerciseKeystrokes.map((item, index) => ({
                      id: index + 1,
                      timestamp: item.timestamp,
                      action: item.action_type || 'keystroke',
                exerciseId: exercise.id,
                code: item.code || ''
              }));
                    console.log(`Processed ${exerciseKeystrokes.length} keystrokes for exercise ${exercise.id}`);
                  } else {
                    console.log(`No keystrokes found for exercise ${exercise.id}`);
                    activity[exercise.id] = [];
                  }
            });
                
            setCodingActivity(activity);
                console.log("Processed raw keystrokes into coding activity:", activity);
                
                // Check if we have at least some data
                const hasData = Object.values(activity).some(arr => arr.length > 0);
                if (!hasData) {
                  console.log("No keystroke data found for any exercise, falling back to code history");
                  await fetchCodeHistory(API_BASE, mongoUserId, assignmentId, assignmentData.exercises);
                }
          }
        } else {
              // If raw keystrokes API fails too, fall back to code history
              console.log("Raw keystrokes API failed, falling back to code history");
              await fetchCodeHistory(API_BASE, mongoUserId, assignmentId, assignmentData.exercises);
            }
          } catch (rawKeystrokeError) {
            console.error("Error fetching raw keystrokes:", rawKeystrokeError);
            await fetchCodeHistory(API_BASE, mongoUserId, assignmentId, assignmentData.exercises);
          }
        }
      } catch (keystrokeTimelineError) {
        console.error("Error fetching keystroke timeline:", keystrokeTimelineError);
        // Fall back to code history
        await fetchCodeHistory(API_BASE, mongoUserId, assignmentId, assignmentData.exercises);
      }
      
      // Get keystroke analytics using the new API
      try {
        const keystrokeAnalyticsResponse = await fetch(
          `${API_BASE}/code/keystrokes/${mongoUserId}/aggregate?assignment_id=${assignmentId}`, {
          method: 'GET',
          headers: { 'Content-Type': 'application/json' },
          credentials: 'include',
        });
        
        if (keystrokeAnalyticsResponse.ok) {
          const analyticsData = await keystrokeAnalyticsResponse.json();
          console.log("Keystroke analytics loaded successfully:", analyticsData);
          
          // Transform the data into the format expected by the UI
          const formattedKeystrokeData = analyticsData.map(item => ({
            day: item.day,
            count: item.count,
            action_type: item.action_type,
            problem_index: item.problem_index,
            exercise_id: item.exercise_id
          }));
          
          setKeystrokeHistory(formattedKeystrokeData);
          console.log("Keystroke analytics transformed successfully:", formattedKeystrokeData);
        } else {
          // Fallback to old API
          console.log("New keystroke analytics API failed, falling back to old API");
          try {
            const keystrokeResponse = await fetch(`${API_BASE}/code/code-analytics/access-patterns?user_id=${mongoUserId}&assignment_id=${assignmentId}`, {
              method: 'GET',
              headers: { 'Content-Type': 'application/json' },
              credentials: 'include',
            });
            
            if (keystrokeResponse.ok) {
              const keystrokeData = await keystrokeResponse.json();
              
              // Transform the data into the format expected by the UI
              const formattedKeystrokeData = keystrokeData.map(item => ({
                day: item.day,
                count: item.count,
                action_type: item.action_type,
                problem_index: item.problem_index,
                exercise_id: item.exercise_id
              }));
              
              setKeystrokeHistory(formattedKeystrokeData);
              console.log("Keystroke history loaded successfully:", formattedKeystrokeData);
            } else {
              console.warn("Failed to fetch keystroke history, using mock data");
              setKeystrokeHistory(mockKeystrokeHistory);
            }
          } catch (oldKeystrokeError) {
            console.error("Error fetching old keystroke history:", oldKeystrokeError);
            setKeystrokeHistory(mockKeystrokeHistory);
          }
        }
      } catch (keystrokeAnalyticsError) {
        console.error("Error fetching keystroke analytics:", keystrokeAnalyticsError);
        
        // Fallback to old analytics API
      try {
        const keystrokeResponse = await fetch(`${API_BASE}/code/code-analytics/access-patterns?user_id=${mongoUserId}&assignment_id=${assignmentId}`, {
          method: 'GET',
          headers: { 'Content-Type': 'application/json' },
          credentials: 'include',
        });
        
        if (keystrokeResponse.ok) {
          const keystrokeData = await keystrokeResponse.json();
          
          // Transform the data into the format expected by the UI
          const formattedKeystrokeData = keystrokeData.map(item => ({
            day: item.day,
            count: item.count,
            action_type: item.action_type,
            problem_index: item.problem_index,
            exercise_id: item.exercise_id
          }));
          
          setKeystrokeHistory(formattedKeystrokeData);
          console.log("Keystroke history loaded successfully:", formattedKeystrokeData);
        } else {
          console.warn("Failed to fetch keystroke history, using mock data");
      setKeystrokeHistory(mockKeystrokeHistory);
        }
      } catch (keystrokeError) {
        console.error("Error fetching keystroke history:", keystrokeError);
        setKeystrokeHistory(mockKeystrokeHistory);
        }
      }
      
      // Fetch AI chat history
      try {
        // Create query parameters
        const params = new URLSearchParams();
        params.append('user_id', mongoUserId);
        params.append('assignment_id', assignmentId);
        
        // Fetch chat history from API
        const chatHistoryResponse = await fetch(`${API_BASE}/ai/chat-history?${params.toString()}`, {
          method: 'GET',
          headers: { 'Content-Type': 'application/json' },
          credentials: 'include',
        });
        
        if (chatHistoryResponse.ok) {
          const chatHistoryData = await chatHistoryResponse.json();
          console.log("Raw chat history data:", chatHistoryData);
          
          // Process chat histories by exercise
          const chatHistories = {};
          
          if (chatHistoryData.histories && chatHistoryData.histories.length > 0) {
            // Create lookup map for exercise IDs for faster matching later
            const exerciseIdMap = {};
            if (exercises && exercises.length > 0) {
              exercises.forEach(exercise => {
                // Store ID in multiple formats
                const id = exercise.id;
                const idStr = String(id);
                const idNum = !isNaN(parseInt(id)) ? parseInt(id) : null;
                
                exerciseIdMap[id] = true;
                exerciseIdMap[idStr] = true;
                if (idNum !== null) exerciseIdMap[idNum] = true;
                if (idNum !== null && idNum > 0) exerciseIdMap[idNum - 1] = true; // For zero-based index
              });
            }
            
            // Group messages by exercise ID
            chatHistoryData.histories.forEach(history => {
              // Store chat history under multiple key formats to ensure matching
              const exerciseId = history.exercise_id;
              const exerciseIdStr = String(exerciseId);
              const exerciseIdNum = !isNaN(parseInt(exerciseId)) ? parseInt(exerciseId) : null;
              
              // Create entries for different formats of the same ID
              if (!chatHistories[exerciseId]) chatHistories[exerciseId] = [];
              if (!chatHistories[exerciseIdStr]) chatHistories[exerciseIdStr] = [];
              if (exerciseIdNum !== null && !chatHistories[exerciseIdNum]) chatHistories[exerciseIdNum] = [];
              
              // Format messages
              if (history.messages && history.messages.length > 0) {
                // Create formatted messages
                const formattedMessages = history.messages.map((message, idx) => ({
                  id: `${history.id || history._id || idx}-${idx}`,
                  timestamp: message.timestamp || new Date().toISOString(),
                  role: message.role === 'user' ? 'student' : message.role,
                  content: message.content || ''
                }));
                
                // Sort messages by timestamp
                formattedMessages.sort((a, b) => new Date(a.timestamp) - new Date(b.timestamp));
                
                // Add to all ID formats
                chatHistories[exerciseId] = formattedMessages;
                chatHistories[exerciseIdStr] = formattedMessages;
                if (exerciseIdNum !== null) chatHistories[exerciseIdNum] = formattedMessages;
              }
            });
            
            // Log found and missing IDs for debugging
            if (exercises && exercises.length > 0) {
              const foundIds = new Set(Object.keys(chatHistories));
              console.log("Found chat histories for IDs:", Array.from(foundIds));
              
              exercises.forEach(exercise => {
                const id = exercise.id;
                const idStr = String(id);
                const idNum = !isNaN(parseInt(id)) ? parseInt(id) : null;
                
                if (!foundIds.has(id) && !foundIds.has(idStr) && 
                    (idNum === null || !foundIds.has(idNum)) &&
                    (idNum === null || idNum <= 0 || !foundIds.has(idNum - 1))) {
                  console.log(`No chat history found for exercise ${id}`);
                }
              });
            }
            
            setAiChatHistory(chatHistories);
            console.log("AI chat history loaded successfully:", chatHistories);
          } else {
            console.log("No chat history found for this student and assignment, trying direct endpoint");
            await fetchDirectChatHistory(API_BASE, mongoUserId, assignmentId);
          }
        } else {
          console.warn("Failed to fetch AI chat history, trying direct endpoint");
          await fetchDirectChatHistory(API_BASE, mongoUserId, assignmentId);
        }
      } catch (chatError) {
        console.error("Error fetching AI chat history:", chatError);
        await fetchDirectChatHistory(API_BASE, mongoUserId, assignmentId);
      }
      
    } catch (err) {
      setError(err.message);
      console.error('Error fetching assignment data:', err);
      
      // Fallback to mock data - remove mock chat history
      setAssignment(mockAssignment);
      setSubmission(mockSubmission);
      setCodeHistory(mockCodeHistory);
      setKeystrokeHistory(mockKeystrokeHistory);
      setAiChatHistory({}); // Use empty instead of mock
      setExercises(mockExercises);
      setAnswers(mockAnswers);
      setCodingActivity(mockCodingActivity);
    }
  };
  
  // Helper function to fetch chat history from direct endpoint
  const fetchDirectChatHistory = async (apiBase, userId, assignmentId) => {
    console.log("Fetching chat history from simple endpoint");
    
    try {
      // สร้าง URL สำหรับ endpoint ใหม่
      const url = new URL(`${apiBase}/ai/chat-history-simple`);
      
      // ใช้ URLSearchParams สำหรับสร้าง query parameters
      url.searchParams.append('user_id', userId);
      url.searchParams.append('assignment_id', assignmentId);
      
      console.log(`Attempting to fetch chat history from: ${url}`);
      
      const response = await fetch(url.toString(), {
        method: 'GET',
        headers: { 'Content-Type': 'application/json' },
        credentials: 'include',
      });
      
      if (response.ok) {
        const data = await response.json();
        console.log("Chat history response from simple endpoint:", data);
        
        // ตรวจสอบว่ามีข้อมูลหรือไม่
        if (data.success && data.results && data.results.length > 0) {
          console.log(`Found ${data.results.length} chat history records`);
          
          // สร้าง map ของข้อมูลแชทตาม exercise_id
          const chatHistories = {};
          
          data.results.forEach(history => {
            // Skip if no exercise_id or messages
            if (!history.exercise_id || !history.messages || history.messages.length === 0) {
              console.log(`Skipping chat history ${history._id} - missing exercise_id or messages`);
              return;
            }
            
            console.log(`Processing history for exercise_id: ${history.exercise_id}`);
            
            // Store under all possible key formats
            const exerciseId = history.exercise_id;
            const keysToUse = [
              exerciseId,                  // Original format
              String(exerciseId),          // String format
              parseInt(exerciseId) || null // Number format if applicable
            ].filter(k => k !== null && k !== undefined);
            
            // Format messages
            const formattedMessages = history.messages.map((msg, idx) => ({
              id: `${history._id || idx}-${idx}`,
              timestamp: msg.timestamp || new Date().toISOString(),
              role: msg.role === 'user' ? 'student' : (msg.role === 'student' ? 'student' : msg.role),
              content: msg.content || ''
            }));
            
            // Sort messages by timestamp
            formattedMessages.sort((a, b) => new Date(a.timestamp) - new Date(b.timestamp));
            
            // Store messages under each key format
            keysToUse.forEach(key => {
              chatHistories[key] = formattedMessages;
            });
            
            console.log(`Stored ${formattedMessages.length} messages for exercise ${exerciseId}`);
          });
          
          // Log final chat history structure for debugging
          console.log("Available exercise IDs in chat history:", Object.keys(chatHistories));
          setAiChatHistory(chatHistories);
        } else {
          console.log("No chat history found in response");
          setAiChatHistory({});
        }
      } else {
        console.warn(`Failed to fetch chat history: ${response.status} ${response.statusText}`);
        setAiChatHistory({});
      }
    } catch (error) {
      console.error("Error fetching chat history:", error);
      setAiChatHistory({});
    }
  };
  
  // Add helper function to process chat history data regardless of source
  const processChatHistoryData = (histories) => {
    if (!histories || histories.length === 0) {
      console.log("No histories to process");
      setAiChatHistory({});
      return;
    }
    
    console.log(`Processing ${histories.length} histories from data`);
    
    const chatHistories = {};
    
    histories.forEach(history => {
      const exerciseId = history.exercise_id;
      
      // Skip if no exercise_id
      if (!exerciseId) {
        console.log("Skipping history with no exercise_id");
        return;
      }
      
      // Store under all possible key formats
      const keysToUse = [
        exerciseId,                   // Original format
        String(exerciseId),           // String format
        parseInt(exerciseId) || null,  // Number format
      ];
      
      // Filter out null/undefined values
      const validKeys = keysToUse.filter(k => k !== null && k !== undefined);
      
      // Format messages
      if (history.messages && history.messages.length > 0) {
        // Create formatted messages
        const formattedMessages = history.messages.map((message, idx) => ({
          id: `${history._id || idx}-${idx}`,
          timestamp: message.timestamp || new Date().toISOString(),
          role: message.role === 'user' || message.role === 'student' ? 'student' : message.role,
          content: message.content || ''
        }));
        
        // Sort messages by timestamp
        formattedMessages.sort((a, b) => new Date(a.timestamp) - new Date(b.timestamp));
        
        // Store under all valid keys
        validKeys.forEach(key => {
          chatHistories[key] = formattedMessages;
        });
      }
    });
    
    console.log("Processed chat histories:", chatHistories);
    setAiChatHistory(chatHistories);
  };
  
  // Helper function to fetch code history as fallback
  const fetchCodeHistory = async (apiBase, userId, assignmentId, exercisesList) => {
    console.log("Fetching code history as fallback");
    
    try {
      const historyResponse = await fetch(
        `${apiBase}/code/code-history?user_id=${userId}&limit=1000`,
        {
          method: 'GET',
          headers: { 'Content-Type': 'application/json' },
          credentials: 'include',
        }
      );
      
      if (historyResponse.ok) {
        const historyData = await historyResponse.json();
        console.log(`Found ${historyData.length} code history entries`);
        
        // Process code history into coding activity format
        const activity = {};
        
        if (exercisesList && exercisesList.length > 0) {
          exercisesList.forEach(exercise => {
            // Filter history entries for this exercise - with better matching
            const exerciseHistory = historyData.filter(item => {
              // First check for a direct problem_index match
              const problemIndexMatch = 
                (item.problem_index === exercise.id) || 
                (item.problem_index !== null && parseInt(item.problem_index) === parseInt(exercise.id)) ||
                (String(item.problem_index) === String(exercise.id));
                
              // Then check for exercise_id
              const exerciseIdMatch = item.exercise_id && 
                (item.exercise_id === exercise.id || 
                String(item.exercise_id) === String(exercise.id));
                
              return problemIndexMatch || exerciseIdMatch;
            });
            
            if (exerciseHistory.length > 0) {
              // Sort by timestamp
              exerciseHistory.sort((a, b) => {
                return new Date(a.created_at) - new Date(b.created_at);
              });
              
              // Map to the format expected by the UI
              activity[exercise.id] = exerciseHistory.map((item, index) => ({
                id: index + 1,
                timestamp: item.created_at,
                action: item.action_type || 'access',
                exerciseId: exercise.id,
                code: item.code || ''
              }));
              console.log(`Found ${exerciseHistory.length} history entries for exercise ${exercise.id}`);
            } else {
              console.log(`No history entries found for exercise ${exercise.id}`);
              activity[exercise.id] = [];
            }
          });
          
          setCodingActivity(activity);
          console.log("Processed code history into coding activity:", activity);
        }
      } else {
        console.error("Failed to fetch code history");
      }
    } catch (historyError) {
      console.error("Error fetching code history:", historyError);
    }
  };

  useEffect(() => {
    fetchData();
    
    // Initialize current exercise ID in localStorage
    if (exercises.length > 0) {
      try {
        localStorage.setItem('current-exercise-id', JSON.stringify(exercises[0].id));
      } catch (e) {
        console.warn('Could not initialize current exercise ID in localStorage', e);
      }
    }
  }, [studentId, assignmentId]);
  
  // Add effect to automatically refresh timeline data when tab changes to timeline
  useEffect(() => {
    if (activeTab === 'timeline' && mongoUserIdRef) {
      console.log('Timeline tab selected, refreshing timeline data...');
      refreshTimelineData();
    }
  }, [activeTab, mongoUserIdRef]);
  
  // Update localStorage when exercises change
  useEffect(() => {
    if (exercises.length > 0 && currentExerciseIndex < exercises.length) {
      try {
        localStorage.setItem('current-exercise-id', JSON.stringify(exercises[currentExerciseIndex].id));
      } catch (e) {
        console.warn('Could not update current exercise ID in localStorage', e);
      }
    }
  }, [exercises, currentExerciseIndex]);

  // Add useEffect to verify data is loaded correctly
  useEffect(() => {
    if (exercises && exercises.length > 0 && Object.keys(codingActivity).length > 0) {
      console.log("Timeline data verification:");
      exercises.forEach((exercise, idx) => {
        const activityForExercise = codingActivity[exercise.id];
        console.log(`Exercise ${idx+1}: ID=${exercise.id} (${typeof exercise.id}), Timeline entries: ${activityForExercise ? activityForExercise.length : 0}`);
        
        // Check if we can find this exercise in a different way
        const matchingKeys = Object.keys(codingActivity).filter(key => 
          String(key) === String(exercise.id)
        );
        
        if (matchingKeys.length > 0 && !activityForExercise) {
          console.log(`Exercise ${exercise.id} found with different key format: ${matchingKeys[0]}`);
          // Copy data to make it accessible with the proper key
          codingActivity[exercise.id] = codingActivity[matchingKeys[0]];
        }
      });
    }
  }, [exercises, codingActivity]);

  const handleBack = () => {
    if (onBack) {
      onBack();
    } else {
      router.push('/teacher/dashboard');
    }
  };

  const handleScoreChange = (e) => {
    const value = e.target.value;
    if (value === '' || (Number(value) >= 0 && Number(value) <= (assignment?.points || 100))) {
      setScore(value);
    }
  };

  const handleSubmission = async () => {
    if (!score || !feedback.trim()) {
      alert('Please provide both score and feedback');
      return;
    }

    setIsSubmitting(true);
    try {
      // Define API base URL
      const API_BASE = process.env.NEXT_PUBLIC_API_URL || 'http://localhost:8000';
      
      // Prepare data for submission
      const gradingData = {
        score: Number(score),
        feedback: { general: feedback.trim() },
        comments: [
          {
            text: feedback.trim()
          }
        ]
      };

      // Send grading data to API
      const response = await fetch(`${API_BASE}/assignments/${assignmentId}/grade/${submission.id}`, {
        method: 'POST',
        headers: { 'Content-Type': 'application/json' },
        credentials: 'include',
        body: JSON.stringify(gradingData),
      });

      if (!response.ok) {
        throw new Error(`Failed to submit grade: ${response.status}`);
      }

      const result = await response.json();
      console.log("Grade submitted successfully:", result);

      // Update local submission data
      setSubmission(prev => ({
        ...prev,
        score: Number(score),
        status: 'graded',
        graded_at: new Date().toISOString(),
        feedback: { general: feedback.trim() },
        comments: [
          ...(prev.comments || []),
          {
            id: Date.now().toString(),
            user_id: "current_teacher", // This should be updated if we have current user info
            username: "Current Teacher", // This should be updated if we have current user info
            role: "teacher",
            text: feedback.trim(),
            timestamp: new Date().toISOString()
          }
        ]
      }));

      alert('Grade submitted successfully!');
      
      // Call the callback function to update parent component
      if (typeof onSubmissionUpdate === 'function') {
        onSubmissionUpdate();
      }
    } catch (err) {
      console.error("Error submitting grade:", err);
      alert(`Failed to submit grade: ${err.message}`);
    } finally {
      setIsSubmitting(false);
    }
  };

  // Helper to format datetime
  const formatDateTime = (dateString) => {
    if (!dateString) return 'N/A';
    try {
    const date = new Date(dateString);
    return date.toLocaleString();
    } catch (e) {
      console.error("Error formatting date:", e);
      return String(dateString);
    }
  };

  // Get code history for current exercise
  const getCurrentExerciseHistory = () => {
    const currentExercise = exercises[currentExerciseIndex];
    if (!currentExercise || !codingActivity[currentExercise.id]) {
      return [];
    }
    return codingActivity[currentExercise.id];
  };

  // Get code at specific timeline position for current exercise
  const getCodeAtTimeIndex = (index) => {
    const currentExercise = exercises[currentExerciseIndex];
    if (!currentExercise || !codingActivity[currentExercise.id]) {
      return '';
    }
    
    const exerciseActivity = codingActivity[currentExercise.id];
    
    // If index is out of range, return the latest
    if (index >= exerciseActivity.length) {
      return exerciseActivity[exerciseActivity.length - 1]?.code || '';
    }
    
    // Return code at specific point in timeline
    return exerciseActivity[index]?.code || '';
  };

  // Generate timeline markers for current exercise
  const generateTimelineMarkers = () => {
    const currentExercise = exercises[currentExerciseIndex];
    if (!currentExercise || !codingActivity[currentExercise.id]) {
      return [];
    }
    
    const exerciseActivity = codingActivity[currentExercise.id];
    return exerciseActivity.map((item, index) => ({
      index,
      time: new Date(item.timestamp).toLocaleTimeString(),
      type: item.action
    }));
  };

  const handleNextExercise = () => {
    if (currentExerciseIndex < exercises.length - 1) {
      setCurrentExerciseIndex(currentExerciseIndex + 1);
      setTimelinePosition(0);
      
      // Save current exercise ID to localStorage for submission tracking
      try {
        localStorage.setItem('current-exercise-id', JSON.stringify(exercises[currentExerciseIndex + 1].id));
      } catch (e) {
        console.warn('Could not save current exercise ID to localStorage', e);
      }
    }
  };

  const handlePrevExercise = () => {
    if (currentExerciseIndex > 0) {
      setCurrentExerciseIndex(currentExerciseIndex - 1);
      setTimelinePosition(0);
      
      // Save current exercise ID to localStorage for submission tracking
      try {
        localStorage.setItem('current-exercise-id', JSON.stringify(exercises[currentExerciseIndex - 1].id));
      } catch (e) {
        console.warn('Could not save current exercise ID to localStorage', e);
      }
    }
  };

  // Add a utility function to normalize ID lookups
  const getActivityForExercise = (exerciseId) => {
    if (!exerciseId || !codingActivity) {
      console.log(`No activity data available - exerciseId: ${exerciseId}, codingActivity exists: ${!!codingActivity}`);
      return [];
    }
    
    console.log(`Looking for activity for exercise ${exerciseId} (${typeof exerciseId})`);
    console.log(`Available activity keys: ${Object.keys(codingActivity).join(', ')}`);
    
    // Try all possible matching methods
    
    // Direct lookup first
    if (codingActivity[exerciseId] && codingActivity[exerciseId].length > 0) {
      console.log(`Found ${codingActivity[exerciseId].length} entries with direct match on key: ${exerciseId}`);
      return codingActivity[exerciseId];
    }
    
    // Try string conversion
    const strId = String(exerciseId);
    if (codingActivity[strId] && codingActivity[strId].length > 0) {
      console.log(`Found ${codingActivity[strId].length} entries with string key: ${strId}`);
      return codingActivity[strId];
    }
    
    // Try numeric conversion if possible
    const numId = parseInt(exerciseId);
    if (!isNaN(numId)) {
      if (codingActivity[numId] && codingActivity[numId].length > 0) {
        console.log(`Found ${codingActivity[numId].length} entries with numeric key: ${numId}`);
        return codingActivity[numId];
      }
      
      // Check for zero-based index (problem_index might be 0-based while exercise IDs are 1-based)
      const zeroBasedIndex = numId - 1;
      if (zeroBasedIndex >= 0 && codingActivity[zeroBasedIndex] && codingActivity[zeroBasedIndex].length > 0) {
        console.log(`Found ${codingActivity[zeroBasedIndex].length} entries with zero-based index: ${zeroBasedIndex}`);
        return codingActivity[zeroBasedIndex];
      }
    }
    
    // Look for keys that might be strings with the same value
    for (const key of Object.keys(codingActivity)) {
      // Compare as strings
      if (String(key) === strId && codingActivity[key].length > 0) {
        console.log(`Found ${codingActivity[key].length} entries with string comparison on key: ${key}`);
        return codingActivity[key];
      }
      
      // Compare numerically if both are numbers
      const keyNum = parseInt(key);
      if (!isNaN(keyNum) && !isNaN(numId) && keyNum === numId && codingActivity[key].length > 0) {
        console.log(`Found ${codingActivity[key].length} entries with numeric comparison on key: ${key}`);
        return codingActivity[key];
      }
      
      // Check for zero-based index match (when problem_index in DB is 0-based)
      if (!isNaN(keyNum) && !isNaN(numId) && keyNum === numId - 1 && codingActivity[key].length > 0) {
        console.log(`Found ${codingActivity[key].length} entries with zero-based index match: key=${key}, exercise=${numId}`);
        return codingActivity[key];
      }
    }
    
    // Last resort: check if any of the timeline items have matching exerciseId property
    for (const key of Object.keys(codingActivity)) {
      const entries = codingActivity[key];
      if (entries && entries.length > 0) {
        const matchingEntries = entries.filter(entry => 
          entry.exerciseId === exerciseId || 
          String(entry.exerciseId) === strId || 
          (entry.exerciseId !== undefined && !isNaN(parseInt(entry.exerciseId)) && parseInt(entry.exerciseId) === numId)
        );
        
        if (matchingEntries.length > 0) {
          console.log(`Found ${matchingEntries.length} entries by checking exerciseId property inside entries`);
          return matchingEntries;
        }
      }
    }
    
    console.log(`No activity found for exercise ${exerciseId} after trying all lookup methods`);
    return [];
  };

  const timelineMarkers = generateTimelineMarkers();

  // Add a specific function to refresh the timeline data
  const refreshTimelineData = () => {
    // Define API base URL
    const API_BASE = process.env.NEXT_PUBLIC_API_URL || 'http://localhost:8000';
    const userId = mongoUserIdRef || studentId;
    
    console.log(`Manually refreshing timeline data for user ${userId}, assignment ${assignmentId}`);
    
    // Fetch fresh timeline data
    fetch(`${API_BASE}/code/keystrokes/${userId}/${assignmentId}/timeline`, {
      method: 'GET',
      headers: { 'Content-Type': 'application/json' },
      credentials: 'include',
    })
    .then(response => {
      if (response.ok) {
        return response.json();
      } else {
        throw new Error(`Failed to fetch timeline: ${response.status}`);
      }
    })
    .then(timelineData => {
      console.log(`Refreshed timeline data, found ${timelineData.length} entries`);
      
      // Debug the actual data to see problem_index values
      if (timelineData.length > 0) {
        console.log("Sample entry problem_index:", timelineData[0].problem_index);
        console.log("Sample entry exercise_id:", timelineData[0].exercise_id);
      }
      
      // Process into coding activity format (simplified version)
      const activity = {};
      
      // Initialize all exercises with empty arrays
      if (exercises && exercises.length > 0) {
        exercises.forEach(exercise => {
          activity[exercise.id] = [];
          activity[String(exercise.id)] = [];
          
          // Also initialize zero-based index arrays for problem_index data
          const zeroBasedIndex = parseInt(exercise.id) - 1;
          if (!isNaN(zeroBasedIndex) && zeroBasedIndex >= 0) {
            activity[zeroBasedIndex] = [];
            activity[String(zeroBasedIndex)] = [];
          }
        });
      }
      
      // Process each entry in the timeline data
      timelineData.forEach(item => {
        const problemIndex = item.problem_index;
        const exerciseId = item.exercise_id;
        
        console.log(`Processing entry: problem_index=${problemIndex}, exercise_id=${exerciseId}`);
        
        // Try to match to exercises
        exercises.forEach(exercise => {
          const exerciseNumber = parseInt(exercise.id);
          const zeroBasedIndex = exerciseNumber - 1;
          
          // Check for direct match
          const directMatch = 
            (problemIndex !== undefined && (problemIndex === exercise.id || String(problemIndex) === String(exercise.id))) ||
            (exerciseId !== undefined && (exerciseId === exercise.id || String(exerciseId) === String(exercise.id)));
          
          // Check for zero-based problem_index match
          const zeroBasedMatch = 
            (problemIndex !== undefined && (
              problemIndex === zeroBasedIndex || 
              String(problemIndex) === String(zeroBasedIndex)
            ));
            
          if (directMatch || zeroBasedMatch) {
            // Add to both string and number versions of the ID
            const entry = {
              id: (activity[exercise.id].length || 0) + 1,
              timestamp: item.timestamp || new Date().toISOString(),
              action: item.action_type || 'keystroke',
              exerciseId: exercise.id,
              code: item.code || '',
              changes: item.changes || null
            };
            
            // Add to appropriate keys
            activity[exercise.id].push(entry);
            activity[String(exercise.id)].push(entry);
            
            // If we matched using zero-based index, also store in that key
            if (zeroBasedMatch) {
              if (!activity[zeroBasedIndex]) activity[zeroBasedIndex] = [];
              if (!activity[String(zeroBasedIndex)]) activity[String(zeroBasedIndex)] = [];
              
              activity[zeroBasedIndex].push(entry);
              activity[String(zeroBasedIndex)].push(entry);
              
              console.log(`Added entry to zero-based index ${zeroBasedIndex} for exercise ${exercise.id}`);
            }
            
            console.log(`Added entry for exercise ${exercise.id}${zeroBasedMatch ? ` (matched zero-based index ${zeroBasedIndex})` : ''}`);
          }
        });
      });
      
      // Sort all entries by timestamp
      Object.keys(activity).forEach(key => {
        if (activity[key] && activity[key].length > 0) {
          activity[key].sort((a, b) => new Date(a.timestamp) - new Date(b.timestamp));
        }
      });
      
      // Debug what we've processed
      console.log("Processed activity keys:", Object.keys(activity).map(key => {
        return {
          key,
          entries: activity[key] ? activity[key].length : 0
        };
      }));
      
      // Update state with fresh data
      setCodingActivity(activity);
      console.log(`Timeline refresh complete, processed ${Object.keys(activity).length} exercise keys`);
    })
    .catch(error => {
      console.error("Error refreshing timeline:", error);
      // Fall back to code history if timeline fetch fails
      fetchCodeHistory(API_BASE, userId, assignmentId, exercises);
    });
  };

  if (error && !assignment) {
    return <div className="error-container">Error: {error}</div>;
  }

  if (!assignment || !submission) {
    return <AssignmentSkeleton />;
  }

  return (
    <div className="student-assignment coding-container create-assignment-container">
      <div className="back-button-container">
        <button 
          className="back-button"
          onClick={handleBack}
        >
          ← Back to List
        </button>
      </div>

      <div className="assignment-header">
        <h1 className="assignment-title">{assignment.title}</h1>
        <div className="assignment-meta">
          <span>Chapter: {assignment.chapter}</span>
          <span>Due: {formatDateTime(assignment.dueDate)}</span>
          <span>Points: {assignment.points}</span>
        </div>
      </div>

      <div className="student-info-panel table-container">
        <div className="student-details">
          <h3>Student Information</h3>
          <div className="info-grid">
            <div className="info-item">
              <label>Name</label>
              <span>{submission.username || 'N/A'}</span>
            </div>
            <div className="info-item">
              <label>ID</label>
              <span>{studentId}</span>
            </div>
            <div className="info-item">
              <label>Section</label>
              <span>{submission.section || 'N/A'}</span>
            </div>
            <div className="info-item">
              <label>Submitted</label>
              <span>{formatDateTime(submission.submitted_at)}</span>
            </div>
            <div className="info-item">
              <label>Status</label>
              <span className={`status-badge ${typeof submission.status === 'string' ? submission.status : 'pending'}`}>
                {typeof submission.status === 'string' ? submission.status : 'pending'}
              </span>
            </div>
            <div className="info-item score-input-container">
              <label>Score</label>
              <div className="score-input">
                <input
                  type="number"
                  value={score}
                  onChange={handleScoreChange}
                  min="0"
                  max={assignment.points}
                  placeholder="0"
                  disabled={submission.status === 'graded'}
                />
                <span>/ {assignment.points}</span>
              </div>
            </div>
          </div>
        </div>
      </div>

      <div className="tab-navigation">
        <button 
          className={activeTab === 'exercises' ? 'active' : ''} 
          onClick={() => setActiveTab('exercises')}
        >
          Exercises
        </button>
        <button 
          className={activeTab === 'timeline' ? 'active' : ''} 
          onClick={() => setActiveTab('timeline')}
        >
          Code Timeline
        </button>
        <button 
          className={activeTab === 'ai-chat' ? 'active' : ''} 
          onClick={() => setActiveTab('ai-chat')}
        >
          AI Chat History
        </button>
        <button 
          className={activeTab === 'keystroke' ? 'active' : ''} 
          onClick={() => setActiveTab('keystroke')}
        >
          Coding Activity
        </button>
      </div>

      <div className="content-grid">
        <div className="main-content-assignment table-container">
          {activeTab === 'exercises' && (
            <div className="exercise-section">
              <div className="exercise-navigation">
                <button 
                  className="nav-button prev" 
                  onClick={handlePrevExercise}
                  disabled={currentExerciseIndex === 0}
                >
                  Previous
                </button>
                <span className="exercise-counter">
                  Exercise {currentExerciseIndex + 1} of {exercises.length}
                </span>
                <button 
                  className="nav-button next" 
                  onClick={handleNextExercise}
                  disabled={currentExerciseIndex === exercises.length - 1}
                >
                  Next
                </button>
              </div>

              <div className="exercise-content">
                <h3>{exercises[currentExerciseIndex].title}</h3>
                <p className="exercise-description">
                  {exercises[currentExerciseIndex].description}
                </p>

                {(exercises[currentExerciseIndex].type === 'output' || 
                  exercises[currentExerciseIndex].type === 'explain' || 
                  exercises[currentExerciseIndex].type === 'Output' || 
                  exercises[currentExerciseIndex].type === 'Explain') && (
                  <div className="exercise-output">
                    <h4>Student's Answer:</h4>
                    <div className="answer-display">
                      {(() => {
                        const exerciseId = exercises[currentExerciseIndex].id;
                        const exerciseNumber = currentExerciseIndex + 1;
                        const exerciseType = exercises[currentExerciseIndex].type;
                        console.log(`Looking for OUTPUT/EXPLAIN answer for exercise ${exerciseNumber} (ID: ${exerciseId}, Type: ${exerciseType})`, answers);
                        
                        // ใช้เลขข้อโดยตรง - ดูจากรูปแล้วใช้ตัวเลขเป็นคีย์
                        const answer = answers[exerciseNumber] || answers[String(exerciseNumber)];
                        
                        if (answer) {
                          console.log(`Found answer for exercise ${exerciseNumber}:`, answer);
                          if (typeof answer === 'string') {
                            return answer;
                          } else if (typeof answer === 'object') {
                            return JSON.stringify(answer);
                          }
                        }
                        
                        console.log(`No answer found for exercise ${exerciseNumber}`);
                        return "No answer submitted";
                      })()}
                    </div>
                  </div>
                )}

                {exercises[currentExerciseIndex].type === 'fill' && (
                  <div className="exercise-fill">
                    <h4>Code Template:</h4>
                    <pre className="code-display">
                      <code>{exercises[currentExerciseIndex].code}</code>
                    </pre>
                    <h4>Student's Answer:</h4>
                    <div className="answer-display">
                      {(() => {
                        const exerciseNumber = currentExerciseIndex + 1;
                        console.log(`Looking for fill answer for exercise ${exerciseNumber}`, answers);
                        
                        // ใช้เลขข้อโดยตรง
                        const answer = answers[exerciseNumber] || answers[exerciseNumber.toString()];
                        
                        if (answer) {
                          if (typeof answer === 'object') {
                            return (
                              <div>
                                {Object.entries(answer).map(([key, value], i) => {
                                  const blankIndex = key.split('-').pop();
                                  return (
                                    <div key={i} className="blank-answer">
                                      <strong>Blank {blankIndex}:</strong> {value}
                                    </div>
                                  );
                                })}
                              </div>
                            );
                          } else if (typeof answer === 'string') {
                            return answer;
                          }
                        }
                        
                        return "No answer submitted";
                      })()}
                    </div>
                  </div>
                )}

                {exercises[currentExerciseIndex].type === 'coding' && (
                  <div className="exercise-coding">
                    <h4>Student's Code:</h4>
                    <pre className="code-display">
                      <code>{(() => {
                        const exerciseId = exercises[currentExerciseIndex].id;
                        const exerciseNumber = currentExerciseIndex + 1;
                        console.log(`Looking for coding answer for exercise ${exerciseNumber} (ID: ${exerciseId})`, answers);
                        
                        // Log ค่าคำตอบทั้งหมดเพื่อดูข้อมูล
                        console.log("All answers:", JSON.stringify(answers, null, 2));
                        
                        // ใช้เลขข้อโดยตรงและแยกตามข้อที่ชัดเจน
                        let answer;
                        
                        // วิธีที่ 1: ใช้ exerciseNumber (ตัวเลขลำดับข้อ)
                        if (answers[exerciseNumber] !== undefined) {
                          answer = answers[exerciseNumber];
                          console.log(`Found answer using exercise number key ${exerciseNumber}:`, answer);
                        }
                        
                        // วิธีที่ 2: ใช้ exerciseId (ID ของข้อ)
                        else if (answers[exerciseId] !== undefined) {
                          answer = answers[exerciseId];
                          console.log(`Found answer using exercise ID key ${exerciseId}:`, answer);
                        }
                        
                        // วิธีที่ 3: ใช้ String(exerciseNumber)
                        else if (answers[String(exerciseNumber)] !== undefined) {
                          answer = answers[String(exerciseNumber)];
                          console.log(`Found answer using string exercise number key "${exerciseNumber}":`, answer);
                        }
                        
                        // วิธีที่ 4: ใช้ String(exerciseId)
                        else if (answers[String(exerciseId)] !== undefined) {
                          answer = answers[String(exerciseId)];
                          console.log(`Found answer using string exercise ID key "${exerciseId}":`, answer);
                        }
                        
                        // ถ้าเจอคำตอบ ให้แสดงผล
                        if (answer !== undefined) {
                          if (typeof answer === 'string') {
                            return answer;
                          } else if (typeof answer === 'object') {
                            return JSON.stringify(answer, null, 2);
                          }
                        }
                        
                        // ถ้าไม่เจอคำตอบจากข้างบน ลองดึงคำตอบจาก submission
                        if (submission) {
                          // ถ้ามี code ใน submission โดยตรง
                          if (submission.code) {
                            return submission.code;
                          }
                          
                          // ถ้ามี answers และเป็น coding exercise
                          if (submission.answers) {
                            // ลองดึงคำตอบจาก submission.answers โดยตรง
                            const subAnswer = submission.answers[exerciseId] || 
                                             submission.answers[String(exerciseId)] || 
                                             submission.answers[exerciseNumber] || 
                                             submission.answers[String(exerciseNumber)];
                            
                            if (subAnswer) {
                              console.log(`Found answer in submission for exercise ${exerciseNumber}:`, subAnswer);
                              if (typeof subAnswer === 'string') {
                                return subAnswer;
                              } else if (typeof subAnswer === 'object') {
                                return JSON.stringify(subAnswer, null, 2);
                              }
                            }
                          }
                        }
                        
                        // ถ้าไม่มีเลย ใช้โค้ดเริ่มต้นของโจทย์
                        return exercises[currentExerciseIndex].starter_code || "No code submitted";
                      })()}</code>
                    </pre>
                  </div>
                )}
              </div>
            </div>
          )}

          {activeTab === 'timeline' && (
            <div className="timeline-section">
              <div className="exercise-navigation">
                <button 
                  className="nav-button prev" 
                  onClick={handlePrevExercise}
                  disabled={currentExerciseIndex === 0}
                >
                  Previous
                </button>
                <span className="exercise-counter">
                  Exercise {currentExerciseIndex + 1} of {exercises.length}
                </span>
                <button 
                  className="nav-button next" 
                  onClick={handleNextExercise}
                  disabled={currentExerciseIndex === exercises.length - 1}
                >
                  Next
                </button>
              </div>

              <h3>Code Evolution Timeline - {exercises[currentExerciseIndex]?.title || 'Exercise'}</h3>
              
              <div className="timeline-slider-container">
                {/* Add debugging info */}
                {console.log(`Current exercise ID: ${exercises[currentExerciseIndex]?.id} (${typeof exercises[currentExerciseIndex]?.id})`)}
                {console.log(`Available activity keys: ${Object.keys(codingActivity).join(', ')}`)}
                {exercises[currentExerciseIndex] && console.log(`Activity for current exercise: ${getActivityForExercise(exercises[currentExerciseIndex].id).length} entries`)}
                
                {exercises[currentExerciseIndex] && (() => {
                  const currentExerciseId = exercises[currentExerciseIndex].id;
                  const activity = getActivityForExercise(currentExerciseId);
                  
                  // Log details about the activity we found
                  console.log(`Timeline data for exercise ${currentExerciseId}: ${activity ? activity.length : 0} entries`);
                  if (activity && activity.length > 0) {
                    console.log("First activity entry:", {
                      timestamp: activity[0].timestamp,
                      action: activity[0].action,
                      code: activity[0].code ? activity[0].code.substring(0, 30) + "..." : null
                    });
                  }
                  
                  // Try to directly access the data using all possible key formats
                  let directActivity = null;
                  if (codingActivity[currentExerciseId]?.length > 0) {
                    directActivity = codingActivity[currentExerciseId];
                    console.log(`Direct access found ${directActivity.length} entries`);
                  } else if (codingActivity[String(currentExerciseId)]?.length > 0) {
                    directActivity = codingActivity[String(currentExerciseId)];
                    console.log(`String key access found ${directActivity.length} entries`);
                  } else if (!isNaN(parseInt(currentExerciseId)) && 
                            codingActivity[parseInt(currentExerciseId)]?.length > 0) {
                    directActivity = codingActivity[parseInt(currentExerciseId)];
                    console.log(`Numeric key access found ${directActivity.length} entries`);
                  }
                  
                  // Use either the activity from the getter function or direct access
                  const effectiveActivity = 
                    (activity && activity.length > 0) ? activity : 
                    (directActivity && directActivity.length > 0) ? directActivity : 
                    [];
                  
                  if (effectiveActivity.length > 0) {
                    // Calculate a safe timeline position
                    const safePosition = Math.min(timelinePosition, effectiveActivity.length - 1);
                    
                    return (
                  <>
                <input 
                  type="range" 
                  min="0" 
                          max={effectiveActivity.length - 1} 
                          value={safePosition}
                  onChange={(e) => setTimelinePosition(parseInt(e.target.value))} 
                  className="timeline-slider"
                />
                <div className="timeline-markers">
                          {effectiveActivity.map((item, idx) => (
                            <div 
                              key={idx}
                              className={`timeline-marker ${item.action} ${idx === safePosition ? 'active' : ''}`}
                              style={{left: `${(idx / (effectiveActivity.length - 1)) * 100}%`}}
                      onClick={() => setTimelinePosition(idx)}
                              title={`${new Date(item.timestamp).toLocaleTimeString()} - ${item.action}`}
                    >
                      <span className="marker-tooltip">
                                {new Date(item.timestamp).toLocaleTimeString()}
                        <br/>
                                {item.action}
                      </span>
                    </div>
                  ))}
                </div>
                  </>
                    );
                  } else {
                    // Force fetch code history if we have no timeline data
                    if (!checkedCodeHistory) {
                      console.log("No timeline data found, checking code history...");
                      setCheckedCodeHistory(true);
                      // Try to load code history on next render
                      setTimeout(() => {
                        fetchCodeHistory(
                          process.env.NEXT_PUBLIC_API_URL || 'http://localhost:8000', 
                          mongoUserIdRef || studentId,  
                          assignmentId, 
                          exercises
                        );
                      }, 100);
                    }
                    
                    return (
                      <div className="empty-state">
                        <p>No timeline data available for this exercise</p>
                        <p className="debug-info">Exercise ID: {currentExerciseId}</p>
                        
                        <button 
                          className="refresh-button"
                          onClick={() => {
                            refreshTimelineData();
                          }}
                        >
                          Refresh Timeline Data
                        </button>
                      </div>
                    );
                  }
                })()}
              </div>

              {exercises[currentExerciseIndex] && (() => {
                const currentExerciseId = exercises[currentExerciseIndex].id;
                const activity = getActivityForExercise(currentExerciseId);
                
                if (activity && activity.length > 0 && timelinePosition < activity.length) {
                  const currentItem = activity[timelinePosition];
                  return (
                <>
              <div className="timeline-info">
                <div className="current-position-info">
                          <span>Time: {new Date(currentItem.timestamp).toLocaleTimeString()}</span>
                          <span>Action: {currentItem.action}</span>
                        </div>
                        
                        <div className="timeline-navigation">
                          <button 
                            onClick={() => setTimelinePosition(Math.max(0, timelinePosition - 1))}
                            disabled={timelinePosition === 0}
                            className="timeline-nav-button"
                          >
                            Previous Change
                          </button>
                          <button 
                            onClick={() => setTimelinePosition(Math.min(activity.length - 1, timelinePosition + 1))}
                            disabled={timelinePosition === activity.length - 1}
                            className="timeline-nav-button"
                          >
                            Next Change
                          </button>
                          <button 
                            onClick={refreshTimelineData}
                            className="refresh-button"
                          >
                            Refresh
                          </button>
                        </div>
              </div>

              <div className="code-display">
                <pre>
                  <code>
                    {currentItem.code ? 
                      // Handle newlines in the code properly
                      currentItem.code.split('\\n').join('\n') :
                      (exercises[currentExerciseIndex].code || "// No code available")
                    }
                  </code>
                </pre>
              </div>
                      
                      {/* Display code changes if available */}
                      {timelinePosition > 0 && (
                        <div className="code-diff-display">
                          <h4>Changes from Previous Version</h4>
                          <div className="diff-container">
                            {(() => {
                              const currentCode = currentItem.code || '';
                              const prevCode = activity[timelinePosition - 1].code || '';
                              
                              // Check if we have changes from the API
                              const changes = currentItem.changes;
                              
                              if (changes && Array.isArray(changes)) {
                                // If we have changes from the API, use them
                                return (
                                  <pre className="diff-content">
                                    {changes.map((line, i) => {
                                      if (line.startsWith('+ ')) {
                                        return <div key={i} className="diff-line diff-added">{line}</div>;
                                      } else if (line.startsWith('- ')) {
                                        return <div key={i} className="diff-line diff-removed">{line}</div>;
                                      } else {
                                        return <div key={i} className="diff-line diff-unchanged">{line}</div>;
                                      }
                                    })}
                                  </pre>
                                );
                              } else {
                                // Otherwise calculate diff on client side
                                // Simple diff visualization (can be enhanced with a proper diff library)
                                const currentLines = currentCode.split('\n');
                                const prevLines = prevCode.split('\n');
                                
                                return (
                                  <pre className="diff-content">
                                    {currentLines.map((line, i) => {
                                      if (i >= prevLines.length) {
                                        // Line was added
                                        return <div key={i} className="diff-line diff-added">+ {line}</div>;
                                      } else if (line !== prevLines[i]) {
                                        // Line was changed
                                        return (
                                          <div key={i}>
                                            <div className="diff-line diff-removed">- {prevLines[i]}</div>
                                            <div className="diff-line diff-added">+ {line}</div>
                                          </div>
                                        );
                                      } else {
                                        // Line is unchanged
                                        return <div key={i} className="diff-line diff-unchanged"> {line}</div>;
                                      }
                                    })}
                                    
                                    {/* Check for removed lines at the end */}
                                    {prevLines.slice(currentLines.length).map((line, i) => (
                                      <div key={`removed-${i}`} className="diff-line diff-removed">- {line}</div>
                                    ))}
                                  </pre>
                                );
                              }
                            })()}
                          </div>
                        </div>
                      )}
                    </>
                  );
                } else {
                  return (
                    <div className="empty-state">
                      <p>No timestamped code changes available for this exercise.</p>
                      <p>Please ensure there are keystroke entries recorded for this exercise.</p>
                      <div className="debug-info">
                        <p>Current Exercise ID: {currentExerciseId}</p>
                        <p>Available data: {activity ? activity.length : 0} entries</p>
                        <p>If this continues, try making some code changes in the editor first.</p>
                      </div>
                    </div>
                  );
                }
              })()}
            </div>
          )}

          {activeTab === 'ai-chat' && (
            <div className="ai-chat-section">
              <div className="exercise-navigation">
                <button 
                  className="nav-button prev" 
                  onClick={handlePrevExercise}
                  disabled={currentExerciseIndex === 0}
                >
                  Previous
                </button>
                <span className="exercise-counter">
                  Exercise {currentExerciseIndex + 1} of {exercises.length}
                </span>
                <button 
                  className="nav-button next" 
                  onClick={handleNextExercise}
                  disabled={currentExerciseIndex === exercises.length - 1}
                >
                  Next
                </button>
              </div>

              <h3>AI Chat History - {exercises[currentExerciseIndex]?.title || 'Exercise'}</h3>
              
              <div className="chat-container">
                {exercises[currentExerciseIndex] && (() => {
                  const currentExercise = exercises[currentExerciseIndex];
                  const exerciseId = currentExercise.id;
                  
                  // Try multiple formats of the ID to find chat history
                  let chatMessages = null;
                  
                  // Try exact match first
                  if (aiChatHistory[exerciseId] && aiChatHistory[exerciseId].length > 0) {
                    chatMessages = aiChatHistory[exerciseId];
                  }
                  // Try string format
                  else if (aiChatHistory[String(exerciseId)] && aiChatHistory[String(exerciseId)].length > 0) {
                    chatMessages = aiChatHistory[String(exerciseId)];
                  }
                  // Try numeric format if possible
                  else if (!isNaN(parseInt(exerciseId)) && 
                           aiChatHistory[parseInt(exerciseId)] && 
                           aiChatHistory[parseInt(exerciseId)].length > 0) {
                    chatMessages = aiChatHistory[parseInt(exerciseId)];
                  }
                  // Try zero-based index as a last resort
                  else if (!isNaN(parseInt(exerciseId)) && 
                           aiChatHistory[parseInt(exerciseId) - 1] && 
                           aiChatHistory[parseInt(exerciseId) - 1].length > 0) {
                    chatMessages = aiChatHistory[parseInt(exerciseId) - 1];
                  }
                  
                  // Try to find a match across all history keys
                  if (!chatMessages) {
                    for (const key in aiChatHistory) {
                      if (aiChatHistory[key] && aiChatHistory[key].length > 0 &&
                          (key === String(exerciseId) || 
                           (!isNaN(parseInt(key)) && !isNaN(parseInt(exerciseId)) && parseInt(key) === parseInt(exerciseId)) ||
                           (!isNaN(parseInt(key)) && !isNaN(parseInt(exerciseId)) && parseInt(key) === parseInt(exerciseId) - 1))) {
                        chatMessages = aiChatHistory[key];
                        break;
                      }
                    }
                  }
                
                  if (chatMessages && chatMessages.length > 0) {
                    return chatMessages.map((message) => (
                      <div key={message.id} className={`chat-message ${message.role}`}>
                        <div className="message-header">
                          <span className="message-sender">
                            {message.role === 'student' || message.role === 'user' ? 'Student' : 'AI Assistant'}
                          </span>
                          <span className="message-time">
                            {new Date(message.timestamp).toLocaleTimeString()}
                          </span>
                        </div>
                        <div className="message-content">
                          {message.content}
                        </div>
                      </div>
                    ));
                  } else {
                    return (
                      <div className="empty-state">
                        <p>No AI chat history available for this exercise</p>
                        <div className="debug-info">
                          <p>Exercise ID: {exerciseId} (type: {typeof exerciseId})</p>
                          <p>Available exercise IDs in chat history: {Object.keys(aiChatHistory).join(", ")}</p>
                          <details>
                            <summary>Check data types</summary>
                            <p>Exercise ID type: {typeof exerciseId}</p>
                            <p>Chat history keys types: {Object.keys(aiChatHistory).map(key => `${key}(${typeof key})`).join(", ")}</p>
                          </details>
                          <div className="debug-buttons">
                            <button onClick={() => {
                              // ดึงข้อมูลแชทใหม่โดยตรงจาก API
                              const API_BASE = process.env.NEXT_PUBLIC_API_URL || 'http://localhost:8000';
                              const userId = mongoUserIdRef || studentId;
                              
                              console.log(`Retry: Fetching chat history for user ${userId}, assignment ${assignmentId}, exercise ${exerciseId}`);
                              
                              // แสดง URL และพารามิเตอร์ที่ใช้
                              const urlStr = `${API_BASE}/ai/chat-history-simple?user_id=${encodeURIComponent(userId)}&assignment_id=${encodeURIComponent(assignmentId)}&exercise_id=${encodeURIComponent(exerciseId)}`;
                              console.log(`API URL: ${urlStr}`);
                              
                              // ใช้ fetch พร้อม timeout
                              const controller = new AbortController();
                              const timeout = setTimeout(() => controller.abort(), 10000); // 10 second timeout
                              
                              fetch(urlStr, {
                                method: 'GET',
                                headers: { 'Content-Type': 'application/json' },
                                credentials: 'include',
                                signal: controller.signal
                              })
                              .then(response => {
                                clearTimeout(timeout);
                                if (!response.ok) {
                                  throw new Error(`Failed to fetch: ${response.status} ${response.statusText}`);
                                }
                                return response.json();
                              })
                              .then(data => {
                                console.log("Chat history response:", data);
                                
                                if (data.success && data.results && data.results.length > 0) {
                                  // ดึงข้อมูลเฉพาะ exercise ที่ต้องการ
                                  const relevantHistories = data.results.filter(h => 
                                    h.exercise_id && (
                                      String(h.exercise_id) === String(exerciseId) ||
                                      (parseInt(h.exercise_id) === parseInt(exerciseId) && !isNaN(parseInt(exerciseId)))
                                    )
                                  );
                                  
                                  if (relevantHistories.length > 0) {
                                    // สร้าง chat history ใหม่
                                    const newHistory = {};
                                    
                                    // Process all matching histories
                                    relevantHistories.forEach(history => {
                                      const messages = history.messages || [];
                                      
                                      // Format messages
                                      const formattedMessages = messages.map((msg, idx) => ({
                                        id: `manual-${idx}`,
                                        timestamp: msg.timestamp || new Date().toISOString(),
                                        role: msg.role === 'user' ? 'student' : (msg.role === 'student' ? 'student' : msg.role),
                                        content: msg.content || ''
                                      }));
                                      
                                      // Store under all common key formats
                                      newHistory[history.exercise_id] = formattedMessages;
                                      newHistory[String(history.exercise_id)] = formattedMessages;
                                      
                                      if (!isNaN(parseInt(history.exercise_id))) {
                                        newHistory[parseInt(history.exercise_id)] = formattedMessages;
                                      }
                                    });
                                    
                                    // Update state with all found chat histories
                                    setAiChatHistory(newHistory);
                                    console.log("Updated chat history state:", newHistory);
                                  } else {
                                    console.log(`No exact match for exercise ID ${exerciseId}. Showing all chat histories.`);
                                    
                                    // Create a combined history with all messages
                                    const combinedHistory = {};
                                    
                                    // Process all histories
                                    data.results.forEach(history => {
                                      if (!history.exercise_id || !history.messages) return;
                                      
                                      const formattedMessages = history.messages.map((msg, idx) => ({
                                        id: `all-${history.exercise_id}-${idx}`,
                                        timestamp: msg.timestamp || new Date().toISOString(),
                                        role: msg.role === 'user' ? 'student' : (msg.role === 'student' ? 'student' : msg.role),
                                        content: msg.content || ''
                                      }));
                                      
                                      // Store under all formats
                                      combinedHistory[history.exercise_id] = formattedMessages;
                                      combinedHistory[String(history.exercise_id)] = formattedMessages;
                                      
                                      if (!isNaN(parseInt(history.exercise_id))) {
                                        combinedHistory[parseInt(history.exercise_id)] = formattedMessages;
                                      }
                                      
                                      // Also store under current exercise ID to make it visible
                                      combinedHistory[exerciseId] = formattedMessages;
                                      combinedHistory[String(exerciseId)] = formattedMessages;
                                      if (!isNaN(parseInt(exerciseId))) {
                                        combinedHistory[parseInt(exerciseId)] = formattedMessages;
                                      }
                                    });
                                    
                                    setAiChatHistory(combinedHistory);
                                    console.log("Updated with combined chat history:", combinedHistory);
                                  }
                                } else {
                                  console.error("No chat history found in response");
                                }
                              })
                              .catch(error => {
                                clearTimeout(timeout);
                                console.error("Error fetching chat history:", error);
                              });
                            }}>
                              Retry with string conversion
                            </button>
                            
                            <button onClick={() => {
                              // ทดสอบการเชื่อมต่อกับ API
                              const API_BASE = process.env.NEXT_PUBLIC_API_URL || 'http://localhost:8000';
                              console.log("Testing API connection to:", API_BASE);
                              
                              // ทดสอบ endpoint โดยตรงที่ root URL
                              fetch(`${API_BASE}/health-check`, {
                                method: 'GET',
                                headers: { 'Content-Type': 'application/json' },
                                mode: 'cors',  // ระบุ CORS mode ชัดเจน
                              })
                              .then(response => response.json())
                              .then(data => {
                                console.log("Health check response:", data);
                                alert(`API Health check: ${JSON.stringify(data)}`);
                              })
                              .catch(error => {
                                console.error("Error testing API:", error);
                                alert(`Error testing API: ${error.message}`);
                              });
                            }}>
                              Test API Connection
                            </button>
                            
                            <button onClick={() => {
                              // ทดสอบ AI API endpoint โดยตรง
                              const API_BASE = process.env.NEXT_PUBLIC_API_URL || 'http://localhost:8000';
                              console.log("Testing AI API endpoint:", API_BASE);
                              
                              fetch(`${API_BASE}/ai/test`, {
                                method: 'GET',
                                mode: 'cors',  // ระบุ CORS mode ชัดเจน
                              })
                              .then(response => response.json())
                              .then(data => {
                                console.log("AI API test result:", data);
                                alert(`AI API test result: ${JSON.stringify(data)}`);
                              })
                              .catch(error => {
                                console.error("Error testing AI API:", error);
                                alert(`Error testing AI API: ${error.message}`);
                              });
                            }}>
                              Test AI API
                            </button>
                          </div>
                        </div>
                      </div>
                    );
                  }
                })()}
              </div>
            </div>
          )}

          {activeTab === 'keystroke' && (
            <div className="keystroke-section">
              <div className="exercise-navigation">
                <button 
                  className="nav-button prev" 
                  onClick={handlePrevExercise}
                  disabled={currentExerciseIndex === 0}
                >
                  Previous
                </button>
                <span className="exercise-counter">
                  Exercise {currentExerciseIndex + 1} of {exercises.length}
                </span>
                <button 
                  className="nav-button next" 
                  onClick={handleNextExercise}
                  disabled={currentExerciseIndex === exercises.length - 1}
                >
                  Next
                </button>
              </div>

              <h3>Coding Activity - {exercises[currentExerciseIndex]?.title || 'Exercise'}</h3>
              {keystrokeHistory && keystrokeHistory.length > 0 ? (
                <div className="activity-visualization">
                  <div className="activity-heatmap">
                    {keystrokeHistory.map((day, idx) => (
                      <div key={idx} className="activity-day">
                        <div className="day-header">{day.day}</div>
                        <div 
                          className="activity-level" 
                          style={{
                            height: `${Math.min(100, day.count * 3)}px`,
                            backgroundColor: `rgba(124, 58, 237, ${Math.min(1, day.count/20)})`
                          }}
                        >
                          <span className="activity-count">{day.count}</span>
                        </div>
                        <div className="activity-type">{typeof day.action_type === 'object' ? JSON.stringify(day.action_type) : day.action_type}</div>
                      </div>
                    ))}
                  </div>
                  <div className="activity-summary">
                    <div className="summary-item">
                      <label>Total Code Runs</label>  
                      <span>{codeHistory.filter(h => h.action_type === 'run').length}</span>
                    </div>
                    <div className="summary-item">
                      <label>Total Submissions</label>
                      <span>{codeHistory.filter(h => h.action_type === 'submission').length}</span>
                    </div>
                    <div className="summary-item">
                      <label>Average Time Between Runs</label>
                      <span>
                        {codeHistory.length > 1 ? 
                          Math.round((new Date(codeHistory[codeHistory.length-1]?.created_at || new Date()) - 
                                    new Date(codeHistory[0]?.created_at || new Date())) / 
                                    (codeHistory.length * 60000)) + ' min' : 
                          'N/A'}
                      </span>
                    </div>
                  </div>
                </div>
              ) : (
                <div className="empty-state">No keystroke activity data available</div>
              )}
            </div>
          )}
        </div>

        <div className="feedback-container table-container">
          <h3>Grading & Feedback</h3>
          
          {submission.status !== 'graded' ? (
            <div className="feedback-input">
              <textarea
                value={feedback}
                onChange={(e) => setFeedback(e.target.value)}
                placeholder="Add your feedback for the student..."
                disabled={submission.status === 'graded' || isSubmitting}
              />
              <button 
                onClick={handleSubmission} 
                className="btn-submit" 
                disabled={submission.status === 'graded' || isSubmitting || !score || !feedback.trim()}
              >
                {isSubmitting ? 'Submitting...' : 'Submit Grade & Feedback'}
              </button>
            </div>
          ) : (
            <div className="feedback-success">
              Graded on {formatDateTime(submission.graded_at)}
            </div>
          )}
          
          <div className="feedback-history">
            <h4>Feedback History</h4>
            {submission.comments && submission.comments.length > 0 ? (
              submission.comments.map((comment, idx) => (
                <div key={idx} className="feedback-item">
                  <div className="feedback-header">
                    <span className="feedback-author">{comment.username || 'Teacher'}</span>
                    <span className="feedback-time">{formatDateTime(comment.timestamp)}</span>
                  </div>
                  {submission.score && idx === 0 && (
                    <div className="feedback-score">Score: {submission.score}/{assignment.points}</div>
                  )}
                  <p className="feedback-content">{comment.text}</p>
                </div>
              ))
            ) : (
              <div className="empty-state">No feedback yet</div>
            )}
          </div>
        </div>
      </div>
    </div>
  );
};

export default StudentAssignment;<|MERGE_RESOLUTION|>--- conflicted
+++ resolved
@@ -338,62 +338,10 @@
   ]
 };
 
-<<<<<<< HEAD
 // Replace mockAiChatHistory with empty initial state
 const initialAiChatHistory = {};
 
 const StudentAssignment = ({ studentId, assignmentId }) => {
-=======
-// Skeleton loading component
-const AssignmentSkeleton = () => {
-  return (
-    <div className="student-assignment coding-container create-assignment-container skeleton-assignment">
-      <div className="back-button-container">
-        <div className="back-button">← Back to List</div>
-      </div>
-      
-      <div className="skeleton skeleton-header"></div>
-      <div className="skeleton skeleton-subheader"></div>
-      
-      <div className="skeleton-info-panel">
-        <div className="skeleton skeleton-info-title"></div>
-        <div className="skeleton-info-grid">
-          {[1, 2, 3, 4, 5, 6].map(i => (
-            <div key={i} className="skeleton-info-item">
-              <div className="skeleton skeleton-label"></div>
-              <div className="skeleton skeleton-value"></div>
-            </div>
-          ))}
-        </div>
-      </div>
-      
-      <div className="skeleton-tab-nav">
-        {[1, 2, 3, 4].map(i => (
-          <div key={i} className="skeleton skeleton-tab"></div>
-        ))}
-      </div>
-      
-      <div className="skeleton-content">
-        <div className="skeleton-main-content">
-          <div className="skeleton" style={{ height: '1.5rem', width: '30%', marginBottom: '1rem' }}></div>
-          <div className="skeleton" style={{ height: '1rem', width: '100%', marginBottom: '0.5rem' }}></div>
-          <div className="skeleton" style={{ height: '1rem', width: '90%', marginBottom: '0.5rem' }}></div>
-          <div className="skeleton" style={{ height: '1rem', width: '95%', marginBottom: '0.5rem' }}></div>
-          <div className="skeleton" style={{ height: '8rem', width: '100%', marginTop: '1.5rem' }}></div>
-        </div>
-        
-        <div className="skeleton-feedback">
-          <div className="skeleton skeleton-feedback-title"></div>
-          <div className="skeleton skeleton-feedback-input"></div>
-          <div className="skeleton skeleton-button"></div>
-        </div>
-      </div>
-    </div>
-  );
-};
-
-const StudentAssignment = ({ studentId, assignmentId, onBack, onSubmissionUpdate }) => {
->>>>>>> 3c75ac64
   const router = useRouter();
   const [assignment, setAssignment] = useState(null);
   const [submission, setSubmission] = useState(null);

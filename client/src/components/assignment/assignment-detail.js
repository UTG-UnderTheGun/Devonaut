--- conflicted
+++ resolved
@@ -580,7 +580,7 @@
                     placeholder="Enter test cases"
                   />
                 </div>
-<<<<<<< HEAD
+
 
                 <div className="form-group">
                   <div className="exercise-list-header">
@@ -659,8 +659,7 @@
                     )}
                   </>
                 )}
-=======
->>>>>>> 12e1e2bc
+
               </div>
             ) : (
               /* This is the settings view that appears when "Assign To" is clicked */

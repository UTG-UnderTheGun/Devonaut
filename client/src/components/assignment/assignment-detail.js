import { useState, useEffect } from 'react';
import './assignment-detail.css';

const AssignmentDetail = ({ assignmentId, onBack }) => {
  const [assignment, setAssignment] = useState(null);
  const [loading, setLoading] = useState(true);
  const [error, setError] = useState(null);
  const [currentExercise, setCurrentExercise] = useState(0);
  const [showStatus, setShowStatus] = useState(false);
  const [statusMessage, setStatusMessage] = useState('');
<<<<<<< HEAD
  const [sections, setSections] = useState([]);
  const [students, setStudents] = useState([]);
  const [showAssignmentSettings, setShowAssignmentSettings] = useState(false);
  
=======

>>>>>>> 175b2ad9
  // Fetch assignment data
  useEffect(() => {
    const fetchAssignment = async () => {
      try {
        setLoading(true);
        const API_BASE = process.env.NEXT_PUBLIC_API_URL || 'http://localhost:8000';
        const response = await fetch(`${API_BASE}/assignments/${assignmentId}`, {
          method: 'GET',
          headers: {
            'Content-Type': 'application/json',
          },
          credentials: 'include',
        });

        if (!response.ok) {
          throw new Error('Failed to fetch assignment details');
        }

        const data = await response.json();
        setAssignment(data);
      } catch (err) {
        setError(err.message);
        console.error('Error loading assignment:', err);
      } finally {
        setLoading(false);
      }
    };

    if (assignmentId) {
      fetchAssignment();
    }
  }, [assignmentId]);

  // Fetch sections and students
  useEffect(() => {
    const fetchData = async () => {
      try {
        const API_BASE = process.env.NEXT_PUBLIC_API_URL || 'http://localhost:8000';
        
        // Fetch sections
        console.log("Fetching sections...");
        const sectionsResponse = await fetch(`${API_BASE}/teacher/sections`, {
          credentials: 'include',
        });
        
        if (sectionsResponse.ok) {
          const sectionsData = await sectionsResponse.json();
          console.log("Sections loaded:", sectionsData);
          setSections(sectionsData);
        } else {
          console.error("Failed to fetch sections:", await sectionsResponse.text());
          setSections([]);
        }
        
        // Fetch students
        console.log("Fetching students...");
        const studentsResponse = await fetch(`${API_BASE}/users/students`, {
          credentials: 'include',
        });
        
        if (studentsResponse.ok) {
          const data = await studentsResponse.json();
          console.log("Student data response:", data);
          
          // Handle both possible data structures
          let studentList = [];
          if (data && Array.isArray(data)) {
            studentList = data;
          } else if (data && data.users && Array.isArray(data.users)) {
            studentList = data.users;
          }
          
          console.log("Processed student list:", studentList);
          setStudents(studentList);
        } else {
          console.error("Failed to fetch students:", await studentsResponse.text());
          setStudents([]);
        }
      } catch (err) {
        console.error("Error fetching data:", err);
        setError(err.message);
      }
    };
    
    fetchData();
  }, []);

  const handleInputChange = (field, value) => {
    setAssignment(prev => ({
      ...prev,
      [field]: value
    }));
  };

  const handleExerciseChange = (field, value) => {
    const updatedExercises = [...(assignment.exercises || [])];
    updatedExercises[currentExercise] = {
      ...updatedExercises[currentExercise],
      [field]: value
    };
    setAssignment(prev => ({
      ...prev,
      exercises: updatedExercises
    }));
  };

  const handleAddExercise = () => {
    const newId = assignment.exercises ? assignment.exercises.length + 1 : 1;
    const newExercise = {
      id: newId,
      title: `Exercise ${newId}`,
      description: "Complete the exercise",
      type: "coding",
      points: 5,
      starter_code: "",
      test_cases: ""
    };
    
    setAssignment(prev => ({
      ...prev,
      exercises: [...(prev.exercises || []), newExercise]
    }));
    setCurrentExercise(assignment.exercises ? assignment.exercises.length : 0);
  };

  const handleRemoveExercise = (index) => {
    if (!assignment.exercises || assignment.exercises.length <= 1) {
      setStatusMessage("Assignment must have at least one exercise");
      setShowStatus(true);
      setTimeout(() => setShowStatus(false), 3000);
      return;
    }
    
    const updatedExercises = assignment.exercises.filter((_, i) => i !== index);
    setAssignment(prev => ({
      ...prev,
      exercises: updatedExercises
    }));
    
    if (currentExercise >= updatedExercises.length) {
      setCurrentExercise(updatedExercises.length - 1);
    }
  };

  const handleSave = async () => {
    if (!assignment || !assignment.title || !assignment.chapter || !assignment.dueDate || !assignment.exercises || assignment.exercises.length === 0) {
      setError('Please fill in all required fields and add at least one exercise');
      setStatusMessage('Please fill in all required fields and add at least one exercise');
      setShowStatus(true);
      setTimeout(() => setShowStatus(false), 3000);
      return;
    }

    try {
      setLoading(true);

      // Format the request body with assignment targeting info
      const requestBody = {
        ...assignment,
        assignmentType: assignment.assignmentType || 'all', // Include the assignment type
        selectedStudents: assignment.assignmentType === 'specific' ? assignment.selectedStudents : [],
        selectedSections: assignment.assignmentType === 'section' ? assignment.selectedSections : []
      };

      const API_BASE = process.env.NEXT_PUBLIC_API_URL || 'http://localhost:8000';
      const response = await fetch(`${API_BASE}/assignments/${assignmentId}`, {
        method: 'PUT',
        headers: {
          'Content-Type': 'application/json',
        },
        credentials: 'include',
        body: JSON.stringify(requestBody),
      });

      if (!response.ok) {
        throw new Error('Failed to update assignment');
      }

      setStatusMessage('Changes saved successfully!');
      setShowStatus(true);
      setTimeout(() => setShowStatus(false), 3000);
    } catch (err) {
      setError(err.message);
      setStatusMessage('Error saving changes: ' + err.message);
      setShowStatus(true);
      setTimeout(() => setShowStatus(false), 3000);
    } finally {
      setLoading(false);
    }
  };

  const toggleStudentSelection = (studentId) => {
    setAssignment(prev => {
      const selectedStudents = [...(prev.selectedStudents || [])];
      if (selectedStudents.includes(studentId)) {
        return {
          ...prev,
          selectedStudents: selectedStudents.filter(id => id !== studentId)
        };
      } else {
        return {
          ...prev,
          selectedStudents: [...selectedStudents, studentId]
        };
      }
    });
  };

  const toggleSectionSelection = (sectionId) => {
    setAssignment(prev => {
      const selectedSections = [...(prev.selectedSections || [])];
      if (selectedSections.includes(sectionId)) {
        return {
          ...prev,
          selectedSections: selectedSections.filter(id => id !== sectionId)
        };
      } else {
        return {
          ...prev,
          selectedSections: [...selectedSections, sectionId]
        };
      }
    });
  };
  
  // Function to get placeholder text based on exercise type
  const getPlaceholderForType = (type) => {
    switch(type) {
      case 'coding':
        return `# Example for a coding exercise:

def calculate_sum(numbers):
    # Student will implement this function to calculate the sum of numbers
    pass

# You can provide test cases like:
# assert calculate_sum([1, 2, 3]) == 6
# assert calculate_sum([-1, 1]) == 0`;

      case 'explain':
        return `# Example for an explanation exercise:

# Students will need to explain what this code does
numbers = [1, 2, 3, 4, 5]
result = [x * x for x in numbers if x % 2 == 0]
print(result)  # Output: [4, 16]

# They should explain concepts like list comprehension, 
# conditionals, and what the final result represents.`;

      case 'fill':
        return `# Example for a fill-in-the-blanks exercise:
# Use ___ to indicate blanks

def binary_search(arr, target):
    left = 0
    right = ___  # Student should fill: len(arr) - 1
    
    while left <= right:
        mid = ___  # Student should fill: (left + right) // 2
        
        if arr[mid] == target:
            return mid
        elif arr[mid] < target:
            left = ___  # Student should fill: mid + 1
        else:
            right = ___  # Student should fill: mid - 1
            
    return -1`;

      default:
        return "Enter starter code for students...";
    }
  };

  const codeTypes = [
    { id: 'coding', label: 'Coding' },
    { id: 'explain', label: 'Explain' },
    { id: 'fill', label: 'Fill in' }
  ];

  if (loading && !assignment) {
    return (
      <div className="loading-container">
        <div className="loading-spinner"></div>
        <div>Loading assignment details...</div>
      </div>
    );
  }

  if (error && !assignment) {
    return (
      <div className="error-container">
        <div>Error: {error}</div>
        <button onClick={onBack} className="back-button">
          ← Back to Assignments
        </button>
      </div>
    );
  }

  if (!assignment) {
    return (
      <div className="not-found-container">
        <div>Assignment not found</div>
        <button onClick={onBack} className="back-button">
          ← Back to Assignments
        </button>
      </div>
    );
  }

  // Ensure exercises array exists
  if (!assignment.exercises) {
    assignment.exercises = [{
      id: 1,
      title: "Exercise 1",
      description: "Complete the exercise",
      type: "coding",
      points: 5,
      starter_code: "",
      test_cases: ""
    }];
  }

<<<<<<< HEAD
  // Ensure assignment type and related arrays exist
  if (!assignment.assignmentType) {
    assignment.assignmentType = "all";
  }
  if (!assignment.selectedStudents) {
    assignment.selectedStudents = [];
  }
  if (!assignment.selectedSections) {
    assignment.selectedSections = [];
  }

  const currentExerciseData = assignment.exercises[currentExercise];
=======
  // Get the first exercise's type or default to 'coding'
  const codeType = assignment.exercises && assignment.exercises.length > 0
    ? assignment.exercises[0].type
    : 'coding';

  // Get starter code from first exercise or empty string
  const starterCode = assignment.exercises && assignment.exercises.length > 0
    ? assignment.exercises[0].starter_code || ''
    : '';
>>>>>>> 175b2ad9

  return (
    <div className="coding-container">
      <div className="top-bar">
        <button onClick={onBack} className="back-button">
          ← Back to Assignments
        </button>
        <div className="action-buttons">
          <button onClick={handleSave} className="save-button" disabled={loading}>
            {loading ? 'Saving...' : 'Save Changes'}
          </button>
        </div>
      </div>

      <div className="main-content-detail">
        {/* Left Panel */}
        <div className="description-panel">
          <div className="panel-header">
            <div className="description-selector">
<<<<<<< HEAD
              <button 
                className={`description-button ${!showAssignmentSettings ? 'active' : ''}`}
                onClick={() => setShowAssignmentSettings(false)}
              >
                Assignment Details
              </button>
              <button 
                className={`description-button ${showAssignmentSettings ? 'active' : ''}`}
                onClick={() => setShowAssignmentSettings(true)}
=======
              <button
                className={`description-button ${selectedTab === 'Description' ? 'active' : ''}`}
                onClick={() => setSelectedTab('Description')}
              >
                Assignment Details
              </button>
              <button
                className={`description-button ${selectedTab === 'Settings' ? 'active' : ''}`}
                onClick={() => setSelectedTab('Settings')}
>>>>>>> 175b2ad9
              >
                Assign To
              </button>
            </div>
          </div>

          <div className="panel-content">
            {!showAssignmentSettings ? (
              <div className="assignment-form">
                <div className="form-group">
                  <label>Title <span className="required">*</span></label>
                  <input
                    type="text"
                    value={assignment.title}
                    onChange={(e) => handleInputChange('title', e.target.value)}
                    className="form-input"
                    placeholder="Enter assignment title"
                    required
                  />
                </div>

                <div className="form-group">
                  <label>Chapter <span className="required">*</span></label>
                  <input
                    type="text"
                    value={assignment.chapter}
                    onChange={(e) => handleInputChange('chapter', e.target.value)}
                    className="form-input"
                    placeholder="Enter chapter (e.g. Chapter 3: Loops)"
                    required
                  />
                </div>

                <div className="form-group">
                  <label>Description</label>
                  <textarea
                    value={assignment.description}
                    onChange={(e) => handleInputChange('description', e.target.value)}
                    className="form-textarea"
                    rows="4"
                    placeholder="Enter assignment description"
                  />
                </div>

                <div className="form-group">
<<<<<<< HEAD
                  <label>Due Date <span className="required">*</span></label>
=======
                  <label>Test Cases</label>
                  <textarea
                    value={assignment.exercises && assignment.exercises.length > 0
                      ? assignment.exercises[0].test_cases || ''
                      : ''}
                    onChange={(e) => {
                      const updatedExercises = [...(assignment.exercises || [])];
                      if (updatedExercises.length > 0) {
                        updatedExercises[0].test_cases = e.target.value;
                      } else {
                        updatedExercises.push({
                          id: 1,
                          title: "Exercise 1",
                          description: "Complete the exercise",
                          type: "coding",
                          points: assignment.points || 10,
                          test_cases: e.target.value
                        });
                      }
                      handleInputChange('exercises', updatedExercises);
                    }}
                    className="form-textarea"
                    rows="6"
                    placeholder="Enter test cases"
                  />
                </div>
              </div>
            ) : (
              <div className="assignment-settings">
                <div className="form-group">
                  <label>Due Date</label>
>>>>>>> 175b2ad9
                  <input
                    type="datetime-local"
                    value={assignment.dueDate ? new Date(assignment.dueDate).toISOString().slice(0, 16) : ''}
                    onChange={(e) => handleInputChange('dueDate', e.target.value)}
                    className="form-input"
                    required
                  />
                </div>

                <div className="form-group">
                  <label>Total Points</label>
                  <input
                    type="number"
                    value={assignment.points}
                    onChange={(e) => handleInputChange('points', parseInt(e.target.value) || 0)}
                    className="form-input"
                    min="0"
                    placeholder="Enter total points"
                  />
                </div>

                <div className="form-group">
                  <div className="exercise-list-header">
                    <label className="exercise-list-title">Exercises</label>
                  </div>
                  <div className="exercise-tabs">
                    {assignment.exercises.map((exercise, index) => (
                      <div 
                        key={index} 
                        className={`exercise-tab ${index === currentExercise ? 'active' : ''}`}
                        onClick={() => setCurrentExercise(index)}
                      >
                        <span>{exercise.title.length > 15 ? exercise.title.substring(0, 15) + '...' : exercise.title}</span>
                        <button 
                          className="remove-exercise" 
                          onClick={(e) => {
                            e.stopPropagation();
                            handleRemoveExercise(index);
                          }}
                        >
                          ×
                        </button>
                      </div>
                    ))}
                    <button className="add-exercise" onClick={handleAddExercise}>+</button>
                  </div>
                </div>

                {currentExerciseData && (
                  <>
                    <div className="form-group">
                      <label>Exercise Title</label>
                      <input
                        type="text"
                        value={currentExerciseData.title}
                        onChange={(e) => handleExerciseChange('title', e.target.value)}
                        className="form-input"
                        placeholder="Enter exercise title"
                      />
                    </div>
                    
                    <div className="form-group">
                      <label>Exercise Description</label>
                      <textarea
                        value={currentExerciseData.description}
                        onChange={(e) => handleExerciseChange('description', e.target.value)}
                        className="form-textarea"
                        rows="3"
                        placeholder="Enter exercise description"
                      />
                    </div>
                    
                    <div className="form-group">
                      <label>Points</label>
                      <input
                        type="number"
                        value={currentExerciseData.points}
                        onChange={(e) => handleExerciseChange('points', parseInt(e.target.value) || 0)}
                        className="form-input"
                        min="0"
                        placeholder="Enter points for this exercise"
                      />
                    </div>
                    
                    {currentExerciseData.type === "coding" && (
                      <div className="form-group">
                        <label>Test Cases</label>
                        <textarea
                          value={currentExerciseData.test_cases || ""}
                          onChange={(e) => handleExerciseChange('test_cases', e.target.value)}
                          className="form-textarea"
                          rows="3"
                          placeholder="Enter test cases (e.g. assert sum([1,2,3]) == 6)"
                        />
                      </div>
                    )}
                    
                    {currentExerciseData.type === "explain" && (
                      <div className="form-group">
                        <label>Code to Explain</label>
                        <textarea
                          value={currentExerciseData.code || ""}
                          onChange={(e) => handleExerciseChange('code', e.target.value)}
                          className="form-textarea"
                          rows="3"
                          placeholder="Enter code for students to explain"
                        />
                      </div>
                    )}
                    
                    {currentExerciseData.type === "fill" && (
                      <div className="form-group">
                        <label>Code Template (use ___ for blanks)</label>
                        <textarea
                          value={currentExerciseData.code || ""}
                          onChange={(e) => handleExerciseChange('code', e.target.value)}
                          className="form-textarea"
                          rows="3"
                          placeholder="def function(x):\n    return x + ___"
                        />
                      </div>
                    )}
                  </>
                )}
              </div>
            ) : (
              <div className="assignment-settings">
                <div className="form-group">
                  <label>Assign to</label>
                  <div className="assignment-type-options">
                    <label className="radio-label">
                      <input
                        type="radio"
                        name="assignmentType"
                        value="all"
                        checked={assignment.assignmentType === "all"}
                        onChange={() => handleInputChange('assignmentType', 'all')}
                      />
                      All Students
                    </label>
                    <label className="radio-label">
                      <input
                        type="radio"
                        name="assignmentType"
                        value="section"
                        checked={assignment.assignmentType === "section"}
                        onChange={() => handleInputChange('assignmentType', 'section')}
                      />
                      Specific Sections
                    </label>
                    <label className="radio-label">
                      <input
                        type="radio"
                        name="assignmentType"
                        value="specific"
                        checked={assignment.assignmentType === "specific"}
                        onChange={() => handleInputChange('assignmentType', 'specific')}
                      />
                      Specific Students
                    </label>
                  </div>
                </div>

                {assignment.assignmentType === "section" && (
                  <div className="form-group">
                    <label>Select Sections</label>
                    <div className="selection-list">
                      {sections.length > 0 ? (
                        sections.map(section => (
                          <div key={section.id} className="selection-item">
                            <label className="checkbox-label">
                              <input
                                type="checkbox"
                                checked={assignment.selectedSections.includes(section.id)}
                                onChange={() => toggleSectionSelection(section.id)}
                              />
                              {section.name}
                            </label>
                          </div>
                        ))
                      ) : (
                        <div className="no-items">No sections available</div>
                      )}
                    </div>
                  </div>
                )}

                {assignment.assignmentType === "specific" && (
                  <div className="form-group">
                    <label>Select Students ({students ? students.length : 0})</label>
                    <input
                      type="text"
                      className="search-input"
                      placeholder="Search students by name or section..."
                      onChange={(e) => {
                        // TODO: Add student filtering
                      }}
                    />
                    <div className="selection-list">
                      {students && students.length > 0 ? (
                        students.map((student, index) => {
                          // Handle various student data formats
                          const studentId = student.id || student._id || `student-${index}`;
                          const studentName = student.name || student.username || "Student " + (index + 1);
                          const studentSection = student.section || "Unassigned";
                          
                          return (
                            <div key={studentId} className="selection-item">
                              <label className="checkbox-label">
                                <input
                                  type="checkbox"
                                  checked={assignment.selectedStudents.includes(studentId)}
                                  onChange={() => toggleStudentSelection(studentId)}
                                />
                                {studentName} {student.student_id && `(${student.student_id})`} - {studentSection}
                              </label>
                            </div>
                          );
                        })
                      ) : (
                        <div className="no-items">
                          {error ? `Error loading students: ${error}` : "No students available"}
                        </div>
                      )}
                    </div>
                  </div>
                )}
              </div>
            )}
          </div>
        </div>

        {/* Right Panel - Code Editor */}
        <div className="editor-container">
          <div className="code-editor">
            <div className="panel-header">
              <div className="editor-top">
                <div className="code-type-selector">
                  {codeTypes.map(type => (
                    <button
                      key={type.id}
                      className={`code-type-button ${currentExerciseData?.type === type.id ? 'active' : ''}`}
                      onClick={() => handleExerciseChange('type', type.id)}
                    >
                      {type.label}
                    </button>
                  ))}
                </div>
              </div>
            </div>
            <div className="code-area-wrapper">
              <textarea
                value={currentExerciseData?.starter_code || ""}
                onChange={(e) => handleExerciseChange('starter_code', e.target.value)}
                className="code-area"
                spellCheck="false"
                placeholder={getPlaceholderForType(currentExerciseData?.type)}
              />
            </div>
          </div>
        </div>
      </div>

      {/* Status Message */}
      <div className={`status-message ${showStatus ? 'show' : ''}`}>
        {statusMessage}
      </div>
    </div>
  );
};

export default AssignmentDetail;<|MERGE_RESOLUTION|>--- conflicted
+++ resolved
@@ -8,14 +8,14 @@
   const [currentExercise, setCurrentExercise] = useState(0);
   const [showStatus, setShowStatus] = useState(false);
   const [statusMessage, setStatusMessage] = useState('');
-<<<<<<< HEAD
+
   const [sections, setSections] = useState([]);
   const [students, setStudents] = useState([]);
   const [showAssignmentSettings, setShowAssignmentSettings] = useState(false);
   
-=======
-
->>>>>>> 175b2ad9
+
+
+
   // Fetch assignment data
   useEffect(() => {
     const fetchAssignment = async () => {
@@ -341,7 +341,6 @@
     }];
   }
 
-<<<<<<< HEAD
   // Ensure assignment type and related arrays exist
   if (!assignment.assignmentType) {
     assignment.assignmentType = "all";
@@ -354,17 +353,6 @@
   }
 
   const currentExerciseData = assignment.exercises[currentExercise];
-=======
-  // Get the first exercise's type or default to 'coding'
-  const codeType = assignment.exercises && assignment.exercises.length > 0
-    ? assignment.exercises[0].type
-    : 'coding';
-
-  // Get starter code from first exercise or empty string
-  const starterCode = assignment.exercises && assignment.exercises.length > 0
-    ? assignment.exercises[0].starter_code || ''
-    : '';
->>>>>>> 175b2ad9
 
   return (
     <div className="coding-container">
@@ -384,7 +372,6 @@
         <div className="description-panel">
           <div className="panel-header">
             <div className="description-selector">
-<<<<<<< HEAD
               <button 
                 className={`description-button ${!showAssignmentSettings ? 'active' : ''}`}
                 onClick={() => setShowAssignmentSettings(false)}
@@ -394,17 +381,6 @@
               <button 
                 className={`description-button ${showAssignmentSettings ? 'active' : ''}`}
                 onClick={() => setShowAssignmentSettings(true)}
-=======
-              <button
-                className={`description-button ${selectedTab === 'Description' ? 'active' : ''}`}
-                onClick={() => setSelectedTab('Description')}
-              >
-                Assignment Details
-              </button>
-              <button
-                className={`description-button ${selectedTab === 'Settings' ? 'active' : ''}`}
-                onClick={() => setSelectedTab('Settings')}
->>>>>>> 175b2ad9
               >
                 Assign To
               </button>
@@ -450,9 +426,7 @@
                 </div>
 
                 <div className="form-group">
-<<<<<<< HEAD
                   <label>Due Date <span className="required">*</span></label>
-=======
                   <label>Test Cases</label>
                   <textarea
                     value={assignment.exercises && assignment.exercises.length > 0
@@ -484,7 +458,6 @@
               <div className="assignment-settings">
                 <div className="form-group">
                   <label>Due Date</label>
->>>>>>> 175b2ad9
                   <input
                     type="datetime-local"
                     value={assignment.dueDate ? new Date(assignment.dueDate).toISOString().slice(0, 16) : ''}

import { useState, useEffect } from 'react';
import './assignment-detail.css';

const AssignmentDetail = ({ assignmentId, onBack }) => {
  const [assignment, setAssignment] = useState(null);
  const [loading, setLoading] = useState(true);
  const [error, setError] = useState(null);
  const [currentExercise, setCurrentExercise] = useState(0);
  const [showStatus, setShowStatus] = useState(false);
  const [statusMessage, setStatusMessage] = useState('');

  const [sections, setSections] = useState([]);
  const [students, setStudents] = useState([]);
  const [showAssignmentSettings, setShowAssignmentSettings] = useState(false);
  
  // Fetch assignment data
  useEffect(() => {
    const fetchAssignment = async () => {
      try {
        setLoading(true);
        const API_BASE = process.env.NEXT_PUBLIC_API_URL || 'http://localhost:8000';
        console.log(`Fetching assignment with ID: ${assignmentId} from ${API_BASE}`);

        const response = await fetch(`${API_BASE}/assignments/${assignmentId}`, {
          method: 'GET',
          headers: {
            'Content-Type': 'application/json',
          },
          credentials: 'include',
        });

        console.log(`Response status: ${response.status}`);
        
        if (!response.ok) {
          const errorText = await response.text();
          console.error(`Server error: ${errorText}`);
          throw new Error(`Failed to fetch assignment details: ${response.status} ${errorText}`);
        }

        const data = await response.json();
        console.log(`Assignment data loaded successfully:`, data);
        setAssignment(data);
      } catch (err) {
        console.error('Error loading assignment:', err);
        
        // Handle CORS errors specifically
        if (err.message && err.message.includes('Failed to fetch')) {
          setError('Network error: Could not connect to the server. This might be a CORS issue or the server is down.');
        } else {
          setError(err.message);
        }
      } finally {
        setLoading(false);
      }
    };

    if (assignmentId) {
      fetchAssignment();
    }
  }, [assignmentId]);

  // Fetch sections and students
  useEffect(() => {
    const fetchData = async () => {
      try {
        const API_BASE = process.env.NEXT_PUBLIC_API_URL || 'http://localhost:8000';
        
        // Fetch sections
        console.log("Fetching sections...");
        const sectionsResponse = await fetch(`${API_BASE}/teacher/sections`, {
          credentials: 'include',
        });
        
        if (sectionsResponse.ok) {
          const sectionsData = await sectionsResponse.json();
          console.log("Sections loaded:", sectionsData);
          setSections(sectionsData);
        } else {
          console.error("Failed to fetch sections:", await sectionsResponse.text());
          setSections([]);
        }
        
        // Fetch students
        console.log("Fetching students...");
        const studentsResponse = await fetch(`${API_BASE}/users/students`, {
          credentials: 'include',
        });
        
        if (studentsResponse.ok) {
          const data = await studentsResponse.json();
          console.log("Student data response:", data);
          
          // Handle both possible data structures
          let studentList = [];
          if (data && Array.isArray(data)) {
            studentList = data;
          } else if (data && data.users && Array.isArray(data.users)) {
            studentList = data.users;
          }
          
          console.log("Processed student list:", studentList);
          setStudents(studentList);
        } else {
          console.error("Failed to fetch students:", await studentsResponse.text());
          setStudents([]);
        }
      } catch (err) {
        console.error("Error fetching data:", err);
        setError(err.message);
      }
    };
    
    fetchData();
  }, []);

  const handleInputChange = (field, value) => {
    setAssignment(prev => ({
      ...prev,
      [field]: value
    }));
  };

  const handleExerciseChange = (field, value) => {
    const updatedExercises = [...(assignment.exercises || [])];
    updatedExercises[currentExercise] = {
      ...updatedExercises[currentExercise],
      [field]: value
    };
    setAssignment(prev => ({
      ...prev,
      exercises: updatedExercises
    }));
  };

  const handleAddExercise = () => {
    const newId = `exercise_${Date.now()}`;
    
    // Find the highest exercise number in the existing exercises
    let maxNumber = 0;
    if (assignment.exercises) {
      assignment.exercises.forEach(ex => {
        const match = ex.title.match(/Exercise\s+(\d+)/);
        if (match && match[1]) {
          const num = parseInt(match[1], 10);
          if (!isNaN(num) && num > maxNumber) {
            maxNumber = num;
          }
        }
      });
    }
    
    const newExercise = {
      id: newId,
      title: `Exercise ${maxNumber + 1}`,
      description: "Complete the exercise",
      type: "coding",
      points: 5,
      starter_code: "",
      test_cases: ""
    };
    
    setAssignment(prev => ({
      ...prev,
      exercises: [...(prev.exercises || []), newExercise]
    }));
    setCurrentExercise(assignment.exercises ? assignment.exercises.length : 0);
  };

  const handleRemoveExercise = (index) => {
    if (!assignment.exercises || assignment.exercises.length <= 1) {
      setStatusMessage("Assignment must have at least one exercise");
      setShowStatus(true);
      setTimeout(() => setShowStatus(false), 3000);
      return;
    }
    
    const updatedExercises = assignment.exercises.filter((_, i) => i !== index);
    
    // Update the current exercise index if needed
    let newCurrentExercise = currentExercise;
    if (currentExercise >= updatedExercises.length) {
      newCurrentExercise = updatedExercises.length - 1;
    } else if (currentExercise === index) {
      // If we're removing the current exercise, stay on the same index
      // (which will now point to the next exercise)
      // unless it was the last one
      if (newCurrentExercise >= updatedExercises.length) {
        newCurrentExercise = updatedExercises.length - 1;
      }
    } else if (currentExercise > index) {
      // If we're removing an exercise before the current one, 
      // decrement the current index
      newCurrentExercise = currentExercise - 1;
    }
    
    setAssignment(prev => ({
      ...prev,
      exercises: updatedExercises
    }));
    
    setCurrentExercise(newCurrentExercise);
  };

  const handleSave = async () => {
    if (!assignment || !assignment.title || !assignment.chapter || !assignment.dueDate || !assignment.exercises || assignment.exercises.length === 0) {
      setError('Please fill in all required fields and add at least one exercise');
      setStatusMessage('Please fill in all required fields and add at least one exercise');
      setShowStatus(true);
      setTimeout(() => setShowStatus(false), 3000);
      return;
    }

    try {
      setLoading(true);

      // Format the request body with assignment targeting info
      const requestBody = {
        ...assignment,
        assignmentType: assignment.assignmentType || 'all', // Include the assignment type
        selectedStudents: assignment.assignmentType === 'specific' ? assignment.selectedStudents : [],
        selectedSections: assignment.assignmentType === 'section' ? assignment.selectedSections : []
      };

      const API_BASE = process.env.NEXT_PUBLIC_API_URL || 'http://localhost:8000';
      const response = await fetch(`${API_BASE}/assignments/${assignmentId}`, {
        method: 'PUT',
        headers: {
          'Content-Type': 'application/json',
        },
        credentials: 'include',
        body: JSON.stringify(requestBody),
      });

      if (!response.ok) {
        throw new Error('Failed to update assignment');
      }

      setStatusMessage('Changes saved successfully!');
      setShowStatus(true);
      setTimeout(() => setShowStatus(false), 3000);
    } catch (err) {
      setError(err.message);
      setStatusMessage('Error saving changes: ' + err.message);
      setShowStatus(true);
      setTimeout(() => setShowStatus(false), 3000);
    } finally {
      setLoading(false);
    }
  };

  const toggleStudentSelection = (studentId) => {
    setAssignment(prev => {
      const selectedStudents = [...(prev.selectedStudents || [])];
      if (selectedStudents.includes(studentId)) {
        return {
          ...prev,
          selectedStudents: selectedStudents.filter(id => id !== studentId)
        };
      } else {
        return {
          ...prev,
          selectedStudents: [...selectedStudents, studentId]
        };
      }
    });
  };

  const toggleSectionSelection = (sectionId) => {
    setAssignment(prev => {
      const selectedSections = [...(prev.selectedSections || [])];
      if (selectedSections.includes(sectionId)) {
        return {
          ...prev,
          selectedSections: selectedSections.filter(id => id !== sectionId)
        };
      } else {
        return {
          ...prev,
          selectedSections: [...selectedSections, sectionId]
        };
      }
    });
  };
  
  // Function to get placeholder text based on exercise type
  const getPlaceholderForType = (type) => {
    switch(type) {
      case 'coding':
        return `# Example for a coding exercise:

def calculate_sum(numbers):
    # Student will implement this function to calculate the sum of numbers
    pass

# You can provide test cases like:
# assert calculate_sum([1, 2, 3]) == 6
# assert calculate_sum([-1, 1]) == 0`;

      case 'explain':
        return `# Example for an explanation exercise:

# Students will need to explain what this code does
numbers = [1, 2, 3, 4, 5]
result = [x * x for x in numbers if x % 2 == 0]
print(result)  # Output: [4, 16]

# They should explain concepts like list comprehension, 
# conditionals, and what the final result represents.`;

      case 'fill':
        return `# Example for a fill-in-the-blanks exercise:
# Use ___ to indicate blanks

def binary_search(arr, target):
    left = 0
    right = ___  # Student should fill: len(arr) - 1
    
    while left <= right:
        mid = ___  # Student should fill: (left + right) // 2
        
        if arr[mid] == target:
            return mid
        elif arr[mid] < target:
            left = ___  # Student should fill: mid + 1
        else:
            right = ___  # Student should fill: mid - 1
            
    return -1`;

      default:
        return "Enter starter code for students...";
    }
  };

  const codeTypes = [
    { id: 'coding', label: 'Coding' },
    { id: 'explain', label: 'Explain' },
    { id: 'fill', label: 'Fill in' }
  ];

  if (loading && !assignment) {
    return (
      <div className="loading-container">
        <div className="loading-spinner"></div>
        <div>Loading assignment details...</div>
      </div>
    );
  }

  if (error && !assignment) {
    return (
      <div className="error-container">
        <div>Error: {error}</div>
        <button onClick={onBack} className="back-button">
          ← Back to Assignments
        </button>
      </div>
    );
  }

  if (!assignment) {
    return (
      <div className="not-found-container">
        <div>Assignment not found</div>
        <button onClick={onBack} className="back-button">
          ← Back to Assignments
        </button>
      </div>
    );
  }

  // Ensure exercises array exists
  if (!assignment.exercises) {
    assignment.exercises = [{
      id: 1,
      title: "Exercise 1",
      description: "Complete the exercise",
      type: "coding",
      points: 5,
      starter_code: "",
      test_cases: ""
    }];
  }

  // Ensure assignment type and related arrays exist
  if (!assignment.assignmentType) {
    assignment.assignmentType = "all";
  }
  if (!assignment.selectedStudents) {
    assignment.selectedStudents = [];
  }
  if (!assignment.selectedSections) {
    assignment.selectedSections = [];
  }

  const currentExerciseData = assignment.exercises[currentExercise];

  return (
    <div className="coding-container">
      <div className="top-bar">
        <button onClick={onBack} className="back-button">
          ← Back to Assignments
        </button>
        <div className="action-buttons">
          <button onClick={handleSave} className="save-button" disabled={loading}>
            {loading ? 'Saving...' : 'Save Changes'}
          </button>
        </div>
      </div>

      <div className="main-content-detail">
        {/* Left Panel */}
        <div className="description-panel">
          <div className="panel-header">
            <div className="description-selector">
              <button 
                className={`description-button ${!showAssignmentSettings ? 'active' : ''}`}
                onClick={() => setShowAssignmentSettings(false)}
              >
                Assignment Details
              </button>
              <button 
                className={`description-button ${showAssignmentSettings ? 'active' : ''}`}
                onClick={() => setShowAssignmentSettings(true)}
              >
                Assign To
              </button>
            </div>
          </div>

          <div className="panel-content">
            {!showAssignmentSettings ? (
              <div className="assignment-form">
                <div className="form-group">
                  <label>Title <span className="required">*</span></label>
                  <input
                    type="text"
                    value={assignment.title}
                    onChange={(e) => handleInputChange('title', e.target.value)}
                    className="form-input"
                    placeholder="Enter assignment title"
                    required
                  />
                </div>

                <div className="form-group">
                  <label>Chapter <span className="required">*</span></label>
                  <input
                    type="text"
                    value={assignment.chapter}
                    onChange={(e) => handleInputChange('chapter', e.target.value)}
                    className="form-input"
                    placeholder="Enter chapter (e.g. Chapter 3: Loops)"
                    required
                  />
                </div>

                <div className="form-group">
                  <label>Description</label>
                  <textarea
                    value={assignment.description}
                    onChange={(e) => handleInputChange('description', e.target.value)}
                    className="form-textarea"
                    rows="4"
                    placeholder="Enter assignment description"
                  />
                </div>

                <div className="form-group">
                  <label>Due Date <span className="required">*</span></label>
                  <input
                    type="datetime-local"
<<<<<<< HEAD
                    value={assignment.dueDate}
=======
                    value={assignment.dueDate ? new Date(assignment.dueDate).toISOString().slice(0, 16) : ''}
>>>>>>> 6cc7e101
                    onChange={(e) => handleInputChange('dueDate', e.target.value)}
                    className="form-input"
                    required
                  />
                </div>

                <div className="form-group">
<<<<<<< HEAD
                  <label>Total Points</label>
                  <input
                    type="number"
                    value={assignment.points}
                    onChange={(e) => handleInputChange('points', parseInt(e.target.value) || 0)}
                    className="form-input"
                    min="0"
                    placeholder="Enter total points"
                  />
                </div>

                <div className="form-group">
                  <div className="exercise-list-header">
                    <label className="exercise-list-title">Exercises</label>
                  </div>
                  <div className="exercise-tabs">
                    {assignment.exercises.map((exercise, index) => (
                      <div
                        key={index}
                        className={`exercise-tab ${index === currentExercise ? 'active' : ''}`}
                        onClick={() => setCurrentExercise(index)}
                      >
                        <span>{exercise.title.length > 15 ? exercise.title.substring(0, 15) + '...' : exercise.title}</span>
                        <button
                          className="remove-exercise"
                          onClick={(e) => {
                            e.stopPropagation();
                            handleRemoveExercise(index);
                          }}
                        >
                          ×
                        </button>
                      </div>
                    ))}
                    <button className="add-exercise" onClick={handleAddExercise}>+</button>
                  </div>
                </div>

                {currentExerciseData && (
                  <>
                    <div className="form-group">
                      <label>Exercise Title</label>
                      <input
                        type="text"
                        value={currentExerciseData.title}
                        onChange={(e) => handleExerciseChange('title', e.target.value)}
                        className="form-input"
                        placeholder="Enter exercise title"
                      />
                    </div>

                    <div className="form-group">
                      <label>Exercise Description</label>
                      <textarea
                        value={currentExerciseData.description}
                        onChange={(e) => handleExerciseChange('description', e.target.value)}
                        className="form-textarea"
                        rows="3"
                        placeholder="Enter exercise description"
                      />
                    </div>

                    <div className="form-group">
                      <label>Points</label>
                      <input
                        type="number"
                        value={currentExerciseData.points}
                        onChange={(e) => handleExerciseChange('points', parseInt(e.target.value) || 0)}
                        className="form-input"
                        min="0"
                        placeholder="Enter points for this exercise"
                      />
                    </div>

                    {currentExerciseData.type === "coding" && (
                      <div className="form-group">
                        <label>Test Cases</label>
                        <textarea
                          value={currentExerciseData.test_cases || ""}
                          onChange={(e) => handleExerciseChange('test_cases', e.target.value)}
                          className="form-textarea"
                          rows="3"
                          placeholder="Enter test cases (e.g. assert sum([1,2,3]) == 6)"
                        />
                      </div>
                    )}

                    {currentExerciseData.type === "explain" && (
                      <div className="form-group">
                        <label>Code to Explain</label>
                        <textarea
                          value={currentExerciseData.code || ""}
                          onChange={(e) => handleExerciseChange('code', e.target.value)}
                          className="form-textarea"
                          rows="3"
                          placeholder="Enter code for students to explain"
                        />
                      </div>
                    )}

                    {currentExerciseData.type === "fill" && (
                      <div className="form-group">
                        <label>Code Template (use ___ for blanks)</label>
                        <textarea
                          value={currentExerciseData.code || ""}
                          onChange={(e) => handleExerciseChange('code', e.target.value)}
                          className="form-textarea"
                          rows="3"
                          placeholder="def function(x):\n    return x + ___"
                        />
                      </div>
                    )}
                  </>
                )}
              </div>
            ) : (
=======
                  <label>Test Cases</label>
                  <textarea
                    value={assignment.exercises && assignment.exercises.length > 0
                      ? assignment.exercises[0].test_cases || ''
                      : ''}
                    onChange={(e) => {
                      const updatedExercises = [...(assignment.exercises || [])];
                      if (updatedExercises.length > 0) {
                        updatedExercises[0].test_cases = e.target.value;
                      } else {
                        updatedExercises.push({
                          id: 1,
                          title: "Exercise 1",
                          description: "Complete the exercise",
                          type: "coding",
                          points: assignment.points || 10,
                          test_cases: e.target.value
                        });
                      }
                      handleInputChange('exercises', updatedExercises);
                    }}
                    className="form-textarea"
                    rows="6"
                    placeholder="Enter test cases"
                  />
                </div>
              </div>
            ) : (
              /* This is the settings view that appears when "Assign To" is clicked */
>>>>>>> 6cc7e101
              <div className="assignment-settings">
                <div className="form-group">
                  <label>Assign to</label>
                  <div className="assignment-type-options">
                    <label className="radio-label">
                      <input
                        type="radio"
                        name="assignmentType"
                        value="all"
                        checked={assignment.assignmentType === "all"}
                        onChange={() => handleInputChange('assignmentType', 'all')}
                      />
                      All Students
                    </label>
                    <label className="radio-label">
                      <input
                        type="radio"
                        name="assignmentType"
                        value="section"
                        checked={assignment.assignmentType === "section"}
                        onChange={() => handleInputChange('assignmentType', 'section')}
                      />
                      Specific Sections
                    </label>
                    <label className="radio-label">
                      <input
                        type="radio"
                        name="assignmentType"
                        value="specific"
                        checked={assignment.assignmentType === "specific"}
                        onChange={() => handleInputChange('assignmentType', 'specific')}
                      />
                      Specific Students
                    </label>
                  </div>
                </div>

                {assignment.assignmentType === "section" && (
                  <div className="form-group">
                    <label>Select Sections</label>
                    <div className="selection-list">
                      {sections.length > 0 ? (
                        sections.map(section => (
                          <div key={section.id} className="selection-item">
                            <label className="checkbox-label">
                              <input
                                type="checkbox"
                                checked={assignment.selectedSections.includes(section.id)}
                                onChange={() => toggleSectionSelection(section.id)}
                              />
                              {section.name}
                            </label>
                          </div>
                        ))
                      ) : (
                        <div className="no-items">No sections available</div>
                      )}
                    </div>
                  </div>
                )}

                {assignment.assignmentType === "specific" && (
                  <div className="form-group">
                    <label>Select Students ({students ? students.length : 0})</label>
                    <input
                      type="text"
                      className="search-input"
                      placeholder="Search students by name or section..."
                      onChange={(e) => {
                        // TODO: Add student filtering
                      }}
                    />
                    <div className="selection-list">
                      {students && students.length > 0 ? (
                        students.map((student, index) => {
                          // Handle various student data formats
                          const studentId = student.id || student._id || `student-${index}`;
                          const studentName = student.name || student.username || "Student " + (index + 1);
                          const studentSection = student.section || "Unassigned";
                          
                          return (
                            <div key={studentId} className="selection-item">
                              <label className="checkbox-label">
                                <input
                                  type="checkbox"
                                  checked={assignment.selectedStudents.includes(studentId)}
                                  onChange={() => toggleStudentSelection(studentId)}
                                />
                                {studentName} {student.student_id && `(${student.student_id})`} - {studentSection}
                              </label>
                            </div>
                          );
                        })
                      ) : (
                        <div className="no-items">
                          {error ? `Error loading students: ${error}` : "No students available"}
                        </div>
                      )}
                    </div>
                  </div>
                )}
              </div>
            )}
          </div>
        </div>

        {/* Right Panel - Code Editor */}
        <div className="editor-container">
          <div className="code-editor">
            <div className="panel-header">
              <div className="editor-top">
                <div className="code-type-selector">
                  {codeTypes.map(type => (
                    <button
                      key={type.id}
                      className={`code-type-button ${currentExerciseData?.type === type.id ? 'active' : ''}`}
                      onClick={() => handleExerciseChange('type', type.id)}
                    >
                      {type.label}
                    </button>
                  ))}
                </div>
              </div>
            </div>
            <div className="code-area-wrapper">
              <textarea
                value={currentExerciseData?.starter_code || ""}
                onChange={(e) => handleExerciseChange('starter_code', e.target.value)}
                className="code-area"
                spellCheck="false"
                placeholder={getPlaceholderForType(currentExerciseData?.type)}
              />
            </div>
          </div>
        </div>
      </div>

      {/* Status Message */}
      <div className={`status-message ${showStatus ? 'show' : ''}`}>
        {statusMessage}
      </div>
    </div>
  );
};

export default AssignmentDetail;<|MERGE_RESOLUTION|>--- conflicted
+++ resolved
@@ -470,11 +470,7 @@
                   <label>Due Date <span className="required">*</span></label>
                   <input
                     type="datetime-local"
-<<<<<<< HEAD
-                    value={assignment.dueDate}
-=======
                     value={assignment.dueDate ? new Date(assignment.dueDate).toISOString().slice(0, 16) : ''}
->>>>>>> 6cc7e101
                     onChange={(e) => handleInputChange('dueDate', e.target.value)}
                     className="form-input"
                     required
@@ -482,124 +478,6 @@
                 </div>
 
                 <div className="form-group">
-<<<<<<< HEAD
-                  <label>Total Points</label>
-                  <input
-                    type="number"
-                    value={assignment.points}
-                    onChange={(e) => handleInputChange('points', parseInt(e.target.value) || 0)}
-                    className="form-input"
-                    min="0"
-                    placeholder="Enter total points"
-                  />
-                </div>
-
-                <div className="form-group">
-                  <div className="exercise-list-header">
-                    <label className="exercise-list-title">Exercises</label>
-                  </div>
-                  <div className="exercise-tabs">
-                    {assignment.exercises.map((exercise, index) => (
-                      <div
-                        key={index}
-                        className={`exercise-tab ${index === currentExercise ? 'active' : ''}`}
-                        onClick={() => setCurrentExercise(index)}
-                      >
-                        <span>{exercise.title.length > 15 ? exercise.title.substring(0, 15) + '...' : exercise.title}</span>
-                        <button
-                          className="remove-exercise"
-                          onClick={(e) => {
-                            e.stopPropagation();
-                            handleRemoveExercise(index);
-                          }}
-                        >
-                          ×
-                        </button>
-                      </div>
-                    ))}
-                    <button className="add-exercise" onClick={handleAddExercise}>+</button>
-                  </div>
-                </div>
-
-                {currentExerciseData && (
-                  <>
-                    <div className="form-group">
-                      <label>Exercise Title</label>
-                      <input
-                        type="text"
-                        value={currentExerciseData.title}
-                        onChange={(e) => handleExerciseChange('title', e.target.value)}
-                        className="form-input"
-                        placeholder="Enter exercise title"
-                      />
-                    </div>
-
-                    <div className="form-group">
-                      <label>Exercise Description</label>
-                      <textarea
-                        value={currentExerciseData.description}
-                        onChange={(e) => handleExerciseChange('description', e.target.value)}
-                        className="form-textarea"
-                        rows="3"
-                        placeholder="Enter exercise description"
-                      />
-                    </div>
-
-                    <div className="form-group">
-                      <label>Points</label>
-                      <input
-                        type="number"
-                        value={currentExerciseData.points}
-                        onChange={(e) => handleExerciseChange('points', parseInt(e.target.value) || 0)}
-                        className="form-input"
-                        min="0"
-                        placeholder="Enter points for this exercise"
-                      />
-                    </div>
-
-                    {currentExerciseData.type === "coding" && (
-                      <div className="form-group">
-                        <label>Test Cases</label>
-                        <textarea
-                          value={currentExerciseData.test_cases || ""}
-                          onChange={(e) => handleExerciseChange('test_cases', e.target.value)}
-                          className="form-textarea"
-                          rows="3"
-                          placeholder="Enter test cases (e.g. assert sum([1,2,3]) == 6)"
-                        />
-                      </div>
-                    )}
-
-                    {currentExerciseData.type === "explain" && (
-                      <div className="form-group">
-                        <label>Code to Explain</label>
-                        <textarea
-                          value={currentExerciseData.code || ""}
-                          onChange={(e) => handleExerciseChange('code', e.target.value)}
-                          className="form-textarea"
-                          rows="3"
-                          placeholder="Enter code for students to explain"
-                        />
-                      </div>
-                    )}
-
-                    {currentExerciseData.type === "fill" && (
-                      <div className="form-group">
-                        <label>Code Template (use ___ for blanks)</label>
-                        <textarea
-                          value={currentExerciseData.code || ""}
-                          onChange={(e) => handleExerciseChange('code', e.target.value)}
-                          className="form-textarea"
-                          rows="3"
-                          placeholder="def function(x):\n    return x + ___"
-                        />
-                      </div>
-                    )}
-                  </>
-                )}
-              </div>
-            ) : (
-=======
                   <label>Test Cases</label>
                   <textarea
                     value={assignment.exercises && assignment.exercises.length > 0
@@ -629,7 +507,6 @@
               </div>
             ) : (
               /* This is the settings view that appears when "Assign To" is clicked */
->>>>>>> 6cc7e101
               <div className="assignment-settings">
                 <div className="form-group">
                   <label>Assign to</label>
